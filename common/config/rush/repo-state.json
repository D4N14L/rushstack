// DO NOT MODIFY THIS FILE MANUALLY BUT DO COMMIT IT. It is generated and used by Rush.
{
<<<<<<< HEAD
  "pnpmShrinkwrapHash": "3f62cd22a3b22c9e9c6f9ba471d94e1b4ee73591",
=======
  "pnpmShrinkwrapHash": "ccb00fdbe9254645066d7369c7640e6b9c859e5f",
>>>>>>> 103e2362
  "preferredVersionsHash": "5222ca779ae69ebfd201e39c17f48ce9eaf8c3c2"
}<|MERGE_RESOLUTION|>--- conflicted
+++ resolved
@@ -1,9 +1,5 @@
 // DO NOT MODIFY THIS FILE MANUALLY BUT DO COMMIT IT. It is generated and used by Rush.
 {
-<<<<<<< HEAD
-  "pnpmShrinkwrapHash": "3f62cd22a3b22c9e9c6f9ba471d94e1b4ee73591",
-=======
   "pnpmShrinkwrapHash": "ccb00fdbe9254645066d7369c7640e6b9c859e5f",
->>>>>>> 103e2362
   "preferredVersionsHash": "5222ca779ae69ebfd201e39c17f48ce9eaf8c3c2"
 }