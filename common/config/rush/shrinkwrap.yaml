--- conflicted
+++ resolved
@@ -1,12 +1,7 @@
 dependencies:
   '@microsoft/api-extractor': 6.0.9
   '@microsoft/node-library-build': 6.0.6
-<<<<<<< HEAD
-  '@microsoft/rush-stack-compiler': 0.4.3
-  '@microsoft/tsdoc': 0.11.0
-=======
   '@microsoft/tsdoc': 0.12.2
->>>>>>> ded254a0
   '@pnpm/link-bins': 1.0.3
   '@pnpm/logger': 1.0.2
   '@rush-temp/api-documenter': 'file:projects/api-documenter.tgz'
@@ -339,17 +334,10 @@
     dev: false
     resolution:
       integrity: sha512-CLLVG+zWmUvD6jZD5oq7QCFYj3WOvrBSc3H6KejXCH6q2ntP5/ZHlmKVzQVvN1cEOSWP+jN9ml2AvUcDY/l6Tw==
-<<<<<<< HEAD
-  /@microsoft/tsdoc/0.11.0:
-    dev: false
-    resolution:
-      integrity: sha512-d3OqXeNGjfNsUgSkKbIoRThN1Z/kncbvzloEDnSrAzNGWTbRq2KsPoCZygwESUIfwYq6U1N8wpNCM/q/YfHK4Q==
-=======
   /@microsoft/tsdoc/0.12.2:
     dev: false
     resolution:
       integrity: sha512-L/srhENhBtbZLUD9FfJ2ZQdnYv3A3MT3UI2EMbC06fHUzIxLjjbkomD6o42UrbsRMwlS9p1BtxExeaCdX73q2Q==
->>>>>>> ded254a0
   /@microsoft/tsdoc/0.9.3:
     dev: false
     resolution:
@@ -9710,7 +9698,6 @@
       integrity: sha512-DUOKC/IhbkdLKKiV89gw9DUauTV8U/8yJl1sjf6MtDmzevLKOF2duNJ495S3MFVjqZarr+qNGCPbkg4mu4PpLw==
   'file:projects/api-documenter.tgz':
     dependencies:
-      '@microsoft/tsdoc': 0.11.0
       '@types/jest': 21.1.10
       '@types/js-yaml': 3.9.1
       '@types/node': 8.5.8
@@ -9720,11 +9707,7 @@
     dev: false
     name: '@rush-temp/api-documenter'
     resolution:
-<<<<<<< HEAD
-      integrity: sha512-1Q8zGH85SGY4bD9ktIEnmpln1WvZtwc0PqLTUbPczp4VhM18LRrZpFUrbM+x9L7kaNXZd+masjICNwfylz0R+w==
-=======
       integrity: sha512-5DjWs4rd74n/U0FVKWecqaglP3/KGzAklFzM41sujork62LuC7GJBJsyLr//27tWpeHrtO/rC+hozZKuKLHnsw==
->>>>>>> ded254a0
       tarball: 'file:projects/api-documenter.tgz'
     version: 0.0.0
   'file:projects/api-extractor-test-01.tgz':
@@ -9790,11 +9773,7 @@
     dependencies:
       '@microsoft/node-library-build': 6.0.6
       '@microsoft/rush-stack-compiler': 0.4.3
-<<<<<<< HEAD
-      '@microsoft/tsdoc': 0.11.0
-=======
       '@microsoft/tsdoc': 0.12.2
->>>>>>> ded254a0
       '@types/jest': 21.1.10
       '@types/lodash': 4.14.116
       '@types/node': 8.5.8
@@ -9809,11 +9788,7 @@
     dev: false
     name: '@rush-temp/api-extractor'
     resolution:
-<<<<<<< HEAD
-      integrity: sha512-/HulkbBznIh9XqOoRPYN0IBV1h0A9PmYhLPtNYWijf3B0hpCo/3yHaSTFdrQMrE4QpiQrLzoI3DS9XOEworvFQ==
-=======
       integrity: sha512-TQUvgUzVKByad9+0On1xbOGUDVs0O0CMLZ4utS4TQxA0smv09tDXVmSUXbYmmbp2aGY62bT0hVQip/p1inqf1A==
->>>>>>> ded254a0
       tarball: 'file:projects/api-extractor.tgz'
     version: 0.0.0
   'file:projects/gulp-core-build-karma.tgz':
@@ -10318,12 +10293,7 @@
 specifiers:
   '@microsoft/api-extractor': 6.0.9
   '@microsoft/node-library-build': 6.0.6
-<<<<<<< HEAD
-  '@microsoft/rush-stack-compiler': 0.4.3
-  '@microsoft/tsdoc': 0.11.0
-=======
   '@microsoft/tsdoc': 0.12.2
->>>>>>> ded254a0
   '@pnpm/link-bins': ~1.0.1
   '@pnpm/logger': ~1.0.1
   '@rush-temp/api-documenter': 'file:./projects/api-documenter.tgz'
