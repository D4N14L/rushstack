--- conflicted
+++ resolved
@@ -34,12 +34,8 @@
     "@rushstack/heft": "workspace:*",
     "@rushstack/heft-node-rig": "workspace:*",
     "@rushstack/module-minifier": "workspace:*",
-<<<<<<< HEAD
-    "@types/estree": "0.0.50",
-=======
     "@types/heft-jest": "1.0.1",
     "@types/node": "14.18.36",
->>>>>>> 2f3aca6a
     "memfs": "3.4.3",
     "webpack": "~5.75.0"
   },
