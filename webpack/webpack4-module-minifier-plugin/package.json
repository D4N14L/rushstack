--- conflicted
+++ resolved
@@ -39,10 +39,6 @@
   "dependencies": {
     "@rushstack/module-minifier": "workspace:*",
     "@rushstack/worker-pool": "workspace:*",
-<<<<<<< HEAD
-    "@types/node": "14.18.36",
-=======
->>>>>>> 6f8d2d82
     "@types/tapable": "1.0.6",
     "tapable": "1.1.3"
   },
@@ -51,11 +47,11 @@
     "@rushstack/heft": "workspace:*",
     "@rushstack/heft-node-rig": "workspace:*",
     "@types/heft-jest": "1.0.1",
+    "@types/node": "14.18.36",
     "@types/webpack": "4.41.32",
     "@types/webpack-sources": "1.4.2",
     "webpack": "~4.44.2",
-    "webpack-sources": "~1.4.3",
-    "@types/node": "12.20.24"
+    "webpack-sources": "~1.4.3"
   },
   "sideEffects": [
     "./lib/OverrideWebpackIdentifierAllocation"
