--- conflicted
+++ resolved
@@ -1,15 +1,11 @@
 # Change Log - @microsoft/api-extractor-model
 
-<<<<<<< HEAD
-This log was last generated on Mon, 22 May 2023 06:34:32 GMT and should not be manually modified.
-=======
 This log was last generated on Mon, 29 May 2023 15:21:15 GMT and should not be manually modified.
 
 ## 7.27.1
 Mon, 29 May 2023 15:21:15 GMT
 
 _Version update only_
->>>>>>> 87e2e678
 
 ## 7.27.0
 Mon, 22 May 2023 06:34:32 GMT
