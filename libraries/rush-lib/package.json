--- conflicted
+++ resolved
@@ -16,14 +16,9 @@
   "typings": "dist/rush-lib.d.ts",
   "scripts": {
     "build": "heft build --clean",
-<<<<<<< HEAD
-    "_phase:build": "heft run --only build -- --clean",
-    "_phase:test": "heft run --only test -- --clean"
-=======
-    "test": "heft test --no-build",
+    "test": "heft test --clean",
     "_phase:build": "heft build --clean",
     "_phase:test": "heft test --no-build"
->>>>>>> e84b15df
   },
   "license": "MIT",
   "dependencies": {
