{
  "$schema": "http://json-schema.org/draft-04/schema#",
  "title": "Rush experiments.json config file",
  "description": "For use with the Rush tool, this file allows repo maintainers to enable and disable experimental Rush features.",

  "type": "object",
  "properties": {
    "$schema": {
      "description": "Part of the JSON Schema standard, this optional keyword declares the URL of the schema that the file conforms to. Editors may download the schema and use it to perform syntax highlighting.",
      "type": "string"
    },

    "usePnpmFrozenLockfileForRushInstall": {
      "description": "By default, 'rush install' passes --no-prefer-frozen-lockfile to 'pnpm install'. Set this option to true to pass '--frozen-lockfile' instead.",
      "type": "boolean"
    },
    "usePnpmPreferFrozenLockfileForRushUpdate": {
      "description": "By default, 'rush update' passes --no-prefer-frozen-lockfile to 'pnpm install'. Set this option to true to pass '--prefer-frozen-lockfile' instead.",
      "type": "boolean"
    },
    "usePnpmLockfileOnlyThenFrozenLockfileForRushUpdate": {
      "description": "By default, 'rush update' runs as a single operation. Set this option to true to instead update the lockfile with `--lockfile-only`, then perform a `--frozen-lockfile` install. Necessary when using the `afterAllResolved` hook in .pnpmfile.cjs.",
      "type": "boolean"
    },
    "omitImportersFromPreventManualShrinkwrapChanges": {
      "description": "If using the 'preventManualShrinkwrapChanges' option, only prevent manual changes to the total set of external dependencies referenced by the repository, not which projects reference which dependencies. This offers a balance between lockfile integrity and merge conflicts.",
      "type": "boolean"
    },
    "noChmodFieldInTarHeaderNormalization": {
      "description": "If true, the chmod field in temporary project tar headers will not be normalized. This normalization can help ensure consistent tarball integrity across platforms.",
      "type": "boolean"
    },
    "buildCacheWithAllowWarningsInSuccessfulBuild": {
      "description": "If true, build caching will respect the allowWarningsInSuccessfulBuild flag and cache builds with warnings. This will not replay warnings from the cached build.",
      "type": "boolean"
    },
    "buildSkipWithAllowWarningsInSuccessfulBuild": {
      "description": "If true, build skipping will respect the allowWarningsInSuccessfulBuild flag and skip builds with warnings. This will not replay warnings from the skipped build.",
      "type": "boolean"
    },
    "phasedCommands": {
      "description": "If true, the phased commands feature is enabled. To use this feature, create a \"phased\" command in common/config/rush/command-line.json.",
      "type": "boolean"
    },
    "cleanInstallAfterNpmrcChanges": {
      "description": "If true, perform a clean install after when running `rush install` or `rush update` if the `.npmrc` file has changed since the last install.",
      "type": "boolean"
    },
    "printEventHooksOutputToConsole": {
      "description": "If true, print the outputs of shell commands defined in event hooks to the console.",
      "type": "boolean"
    },
    "forbidPhantomResolvableNodeModulesFolders": {
      "description": "If true, Rush will not allow node_modules in the repo folder or in parent folders.",
      "type": "boolean"
    },
<<<<<<< HEAD
    "usePnpmSyncForInjectedDependencies": {
      "description": "(UNDER DEVELOPMENT) For certain installation problems involving peer dependencies, PNPM cannot correctly satisfy versioning requirements without installing duplicate copies of a package inside the node_modules folder. This poses a problem for 'workspace:*' dependencies, as they are normally installed by making a symlink to the local project source folder. PNPM's 'injected dependencies' feature provides a model for copying the local project folder into node_modules, however copying must occur AFTER the dependency project is built and BEFORE the consuming project starts to build. The 'pnpm-sync' tool manages this operation; see its documentation for details. Enable this experiment if you want 'rush' and 'rushx' commands to resync injected dependencies by invoking 'pnpm-sync' during the build.",
=======
    "generateProjectImpactGraphDuringRushUpdate": {
      "description": "If set to true, Rush will generate a `project-impact-graph.yaml` file in the repository root during `rush update`.",
>>>>>>> 083a8e08
      "type": "boolean"
    }
  },
  "additionalProperties": false
}<|MERGE_RESOLUTION|>--- conflicted
+++ resolved
@@ -54,13 +54,12 @@
       "description": "If true, Rush will not allow node_modules in the repo folder or in parent folders.",
       "type": "boolean"
     },
-<<<<<<< HEAD
     "usePnpmSyncForInjectedDependencies": {
       "description": "(UNDER DEVELOPMENT) For certain installation problems involving peer dependencies, PNPM cannot correctly satisfy versioning requirements without installing duplicate copies of a package inside the node_modules folder. This poses a problem for 'workspace:*' dependencies, as they are normally installed by making a symlink to the local project source folder. PNPM's 'injected dependencies' feature provides a model for copying the local project folder into node_modules, however copying must occur AFTER the dependency project is built and BEFORE the consuming project starts to build. The 'pnpm-sync' tool manages this operation; see its documentation for details. Enable this experiment if you want 'rush' and 'rushx' commands to resync injected dependencies by invoking 'pnpm-sync' during the build.",
-=======
+      "type": "boolean"
+    },
     "generateProjectImpactGraphDuringRushUpdate": {
       "description": "If set to true, Rush will generate a `project-impact-graph.yaml` file in the repository root during `rush update`.",
->>>>>>> 083a8e08
       "type": "boolean"
     }
   },
