--- conflicted
+++ resolved
@@ -1,10 +1,6 @@
 {
   "name": "@rushstack/heft-jest-plugin",
-<<<<<<< HEAD
-  "version": "0.6.0-rc.6",
-=======
   "version": "0.5.13",
->>>>>>> 87e2e678
   "description": "Heft plugin for Jest",
   "repository": {
     "type": "git",
@@ -20,11 +16,7 @@
     "_phase:test": "node ./node_modules/@rushstack/heft-legacy/bin/heft --unmanaged test --no-build"
   },
   "peerDependencies": {
-<<<<<<< HEAD
-    "@rushstack/heft": "^0.50.6"
-=======
     "@rushstack/heft": "^0.50.7"
->>>>>>> 87e2e678
   },
   "dependencies": {
     "@jest/core": "~29.5.0",
