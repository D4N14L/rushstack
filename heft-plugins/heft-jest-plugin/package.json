{
  "name": "@rushstack/heft-jest-plugin",
  "version": "0.3.21",
  "description": "Heft plugin for Jest",
  "repository": {
    "type": "git",
    "url": "https://github.com/microsoft/rushstack.git",
    "directory": "heft-plugins/heft-jest-plugin"
  },
  "homepage": "https://rushstack.io/pages/heft/overview/",
  "license": "MIT",
  "scripts": {
    "build": "node ./node_modules/@rushstack/heft-legacy/bin/heft --unmanaged build --clean",
    "start": "node ./node_modules/@rushstack/heft-legacy/bin/heft --unmanaged test --clean --watch",
    "_phase:build": "node ./node_modules/@rushstack/heft-legacy/bin/heft --unmanaged build --clean",
    "_phase:test": "node ./node_modules/@rushstack/heft-legacy/bin/heft --unmanaged test --no-build"
  },
  "peerDependencies": {
<<<<<<< HEAD
    "@rushstack/heft": "^0.46.6"
=======
    "@rushstack/heft": "^0.45.14",
    "@rushstack/heft-typescript-plugin": "^0.1.0"
  },
  "peerDependenciesMeta": {
    "@rushstack/heft-typescript-plugin": {
      "optional": true
    }
>>>>>>> fff379f5
  },
  "dependencies": {
    "@jest/core": "~27.4.2",
    "@jest/reporters": "~27.4.2",
    "@jest/transform": "~27.4.2",
    "@rushstack/heft-config-file": "workspace:*",
    "@rushstack/node-core-library": "workspace:*",
    "jest-config": "~27.4.2",
    "jest-resolve": "~27.4.2",
    "jest-snapshot": "~27.4.2",
    "lodash": "~4.17.15"
  },
  "devDependencies": {
    "@jest/types": "~27.4.2",
    "@rushstack/eslint-config": "workspace:*",
    "@rushstack/heft": "workspace:*",
    "@rushstack/heft-legacy": "npm:@rushstack/heft@0.45.14",
    "@rushstack/heft-node-rig": "1.9.15",
    "@rushstack/heft-typescript-plugin": "workspace:*",
    "@types/heft-jest": "1.0.1",
    "@types/lodash": "4.14.116",
    "@types/node": "12.20.24",
    "eslint": "~8.7.0",
    "jest-environment-node": "~27.4.2",
    "jest-watch-select-projects": "2.0.0"
  }
}<|MERGE_RESOLUTION|>--- conflicted
+++ resolved
@@ -16,17 +16,13 @@
     "_phase:test": "node ./node_modules/@rushstack/heft-legacy/bin/heft --unmanaged test --no-build"
   },
   "peerDependencies": {
-<<<<<<< HEAD
-    "@rushstack/heft": "^0.46.6"
-=======
-    "@rushstack/heft": "^0.45.14",
+    "@rushstack/heft": "^0.46.6",
     "@rushstack/heft-typescript-plugin": "^0.1.0"
   },
   "peerDependenciesMeta": {
     "@rushstack/heft-typescript-plugin": {
       "optional": true
     }
->>>>>>> fff379f5
   },
   "dependencies": {
     "@jest/core": "~27.4.2",
