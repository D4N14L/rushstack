// Copyright (c) Microsoft Corporation. All rights reserved. Licensed under the MIT license.
// See LICENSE in the project root for license information.

import {
  AlreadyExistsBehavior,
  FileSystem,
  Import,
  IParsedPackageNameOrError,
  JsonSchema,
  PackageName
} from '@rushstack/node-core-library';
import type {
  HeftConfiguration,
  IHeftTaskSession,
  IScopedLogger,
  IHeftTaskPlugin,
  CommandLineFlagParameter,
  IHeftTaskRunHookOptions
} from '@rushstack/heft';
import type {
  PluginName as Webpack4PluginName,
  IWebpackPluginAccessor as IWebpack4PluginAccessor
} from '@rushstack/heft-webpack4-plugin';
import type {
  PluginName as Webpack5PluginName,
  IWebpackPluginAccessor as IWebpack5PluginAccessor
} from '@rushstack/heft-webpack5-plugin';

<<<<<<< HEAD
const PLUGIN_NAME: 'storybook-plugin' = 'storybook-plugin';
const WEBPACK4_PLUGIN_NAME: typeof Webpack4PluginName = 'webpack4-plugin';
const WEBPACK5_PLUGIN_NAME: typeof Webpack5PluginName = 'webpack5-plugin';
=======
const PLUGIN_NAME: string = 'StorybookPlugin';
const TASK_NAME: string = 'heft-storybook';
const PLUGIN_SCHEMA_PATH: string = `${__dirname}/schemas/heft-storybook-plugin.schema.json`;
>>>>>>> 2f3aca6a

/**
 * Options for `StorybookPlugin`.
 *
 * @public
 */
export interface IStorybookPluginOptions {
  /**
   * Specifies an NPM package that will provide the Storybook dependencies for the project.
   *
   * @example
   * `"storykitPackageName": "my-react-storykit"`
   *
   * @remarks
   *
   * Storybook's conventional approach is for your app project to have direct dependencies
   * on NPM packages such as `@storybook/react` and `@storybook/addon-essentials`.  These packages have
   * heavyweight dependencies such as Babel, Webpack, and the associated loaders and plugins needed to
   * build the Storybook app (which is bundled completely independently from Heft).  Naively adding these
   * dependencies to your app's package.json muddies the waters of two radically different toolchains,
   * and is likely to lead to dependency conflicts, for example if Heft installs Webpack 5 but
   * `@storybook/react` installs Webpack 4.
   *
   * To solve this problem, `heft-storybook-plugin` introduces the concept of a separate
   * "storykit package".  All of your Storybook NPM packages are moved to be dependencies of the
   * storykit.  Storybook's browser API unfortunately isn't separated into dedicated NPM packages,
   * but instead is exported by the Node.js toolchain packages such as `@storybook/react`.  For
   * an even cleaner separation the storykit package can simply reexport such APIs.
   */
  storykitPackageName: string;

  /**
   * The module entry point that Heft serve mode should use to launch the Storybook toolchain.
   * Typically it is the path loaded the `start-storybook` shell script.
   *
   * @example
   * If you are using `@storybook/react`, then the startup path would be:
   *
   * `"startupModulePath": "@storybook/react/bin/index.js"`
   */
  startupModulePath?: string;

  /**
   * The module entry point that Heft non-serve mode should use to launch the Storybook toolchain.
   * Typically it is the path loaded the `build-storybook` shell script.
   *
   * @example
   * If you are using `@storybook/react`, then the static build path would be:
   *
   * `"staticBuildModulePath": "@storybook/react/bin/build.js"`
   */
  staticBuildModulePath?: string;

  /**
   * The customized output dir for storybook static build.
   * If this is empty, then it will use the storybook default output dir.
   *
   * @example
   * If you want to change the static build output dir to staticBuildDir, then the static build output dir would be:
   *
   * `"staticBuildOutputFolder": "newStaticBuildDir"`
   */
  staticBuildOutputFolder?: string;
}

/** @public */
<<<<<<< HEAD
export default class StorybookPlugin implements IHeftTaskPlugin<IStorybookPluginOptions> {
  private _logger!: IScopedLogger;
=======
export class StorybookPlugin implements IHeftPlugin<IStorybookPluginOptions> {
  public readonly pluginName: string = PLUGIN_NAME;
  public readonly optionsSchema: JsonSchema = JsonSchema.fromFile(PLUGIN_SCHEMA_PATH);

  private _logger!: ScopedLogger;
  private _storykitPackageName!: string;
  private _modulePath!: string;
  private _resolvedModulePath!: string;
  private _staticBuildOutputFolder?: string;
>>>>>>> 2f3aca6a

  /**
   * Generate typings for Sass files before TypeScript compilation.
   */
  public apply(
    taskSession: IHeftTaskSession,
    heftConfiguration: HeftConfiguration,
    options: IStorybookPluginOptions
  ): void {
    this._logger = taskSession.logger;
    const storybookParameter: CommandLineFlagParameter =
      taskSession.parameters.getFlagParameter('--storybook');

    const parseResult: IParsedPackageNameOrError = PackageName.tryParse(options.storykitPackageName);
    if (parseResult.error) {
      throw new Error(
        `The ${taskSession.taskName} task cannot start because the "storykitPackageName"` +
          ` plugin option is not a valid package name: ` +
          parseResult.error
      );
    }
<<<<<<< HEAD
=======
    this._storykitPackageName = options.storykitPackageName;

    if (!options.startupModulePath && !options.staticBuildModulePath) {
      throw new Error(
        `The ${TASK_NAME} task cannot start because the "startupModulePath" and the "staticBuildModulePath"` +
          ` plugin options were not specified`
      );
    }

    const storybookParameters: IHeftFlagParameter = heftSession.commandLine.registerFlagParameter({
      associatedActionNames: ['start', 'build'],
      parameterLongName: '--storybook',
      description:
        '(EXPERIMENTAL) Used by the "@rushstack/heft-storybook-plugin" package to launch Storybook.'
    });
>>>>>>> 2f3aca6a

    // Only tap if the --storybook flag is present.
    if (storybookParameter.value) {
      const configureWebpackTap: () => Promise<false> = async () => {
        // Discard Webpack's configuration to prevent Webpack from running
        this._logger.terminal.writeLine(
          'The command line includes "--storybook", redirecting Webpack to Storybook'
        );
<<<<<<< HEAD
        return false;
      };

      taskSession.requestAccessToPluginByName(
        '@rushstack/heft-webpack4-plugin',
        WEBPACK4_PLUGIN_NAME,
        (accessor: IWebpack4PluginAccessor) =>
          accessor.hooks.onLoadConfiguration.tapPromise(PLUGIN_NAME, configureWebpackTap)
=======
        return;
      }

      this._staticBuildOutputFolder = build.properties.serveMode
        ? undefined
        : options.staticBuildOutputFolder;
      const modulePath: string | undefined = build.properties.serveMode
        ? options.startupModulePath
        : options.staticBuildModulePath;
      if (!modulePath) {
        this._logger.terminal.writeVerboseLine(
          'No matching module path option specified in heft.json, so bundling will proceed without Storybook'
        );
        return;
      }
      this._modulePath = modulePath;

      this._logger.terminal.writeVerboseLine(
        'The command line includes "--storybook", redirecting Webpack to Storybook'
>>>>>>> 2f3aca6a
      );

      taskSession.requestAccessToPluginByName(
        '@rushstack/heft-webpack5-plugin',
        WEBPACK5_PLUGIN_NAME,
        (accessor: IWebpack5PluginAccessor) =>
          accessor.hooks.onLoadConfiguration.tapPromise(PLUGIN_NAME, configureWebpackTap)
      );

<<<<<<< HEAD
      taskSession.hooks.run.tapPromise(PLUGIN_NAME, async (runOptions: IHeftTaskRunHookOptions) => {
        const resolvedStartupModulePath: string = await this._prepareStorybookAsync(
          taskSession,
          heftConfiguration,
          options
=======
      build.hooks.bundle.tap(PLUGIN_NAME, (bundle: IBundleSubstage) => {
        bundle.hooks.configureWebpack.tap(
          { name: PLUGIN_NAME, stage: Number.MAX_SAFE_INTEGER },
          (webpackConfiguration: unknown) => {
            // Discard Webpack's configuration to prevent Webpack from running only when starting a storybook server
            return build.properties.serveMode ? null : webpackConfiguration;
          }
>>>>>>> 2f3aca6a
        );
        await this._runStorybookAsync(resolvedStartupModulePath);
      });
    }
  }

  private async _prepareStorybookAsync(
    taskSession: IHeftTaskSession,
    heftConfiguration: HeftConfiguration,
    options: IStorybookPluginOptions
  ): Promise<string> {
    const { storykitPackageName, startupModulePath } = options;
    this._logger.terminal.writeVerboseLine(`Probing for "${storykitPackageName}"`);

    // Example: "/path/to/my-project/node_modules/my-storykit"
    let storykitFolderPath: string;
    try {
      storykitFolderPath = Import.resolvePackage({
        packageName: storykitPackageName,
        baseFolderPath: heftConfiguration.buildFolderPath
      });
    } catch (ex) {
      throw new Error(`The ${taskSession.taskName} task cannot start: ` + (ex as Error).message);
    }

    this._logger.terminal.writeVerboseLine(`Found "${storykitPackageName}" in ` + storykitFolderPath);

    // Example: "/path/to/my-project/node_modules/my-storykit/node_modules"
    const storykitModuleFolderPath: string = `${storykitFolderPath}/node_modules`;
    const storykitModuleFolderExists: boolean = await FileSystem.existsAsync(storykitModuleFolderPath);
    if (!storykitModuleFolderExists) {
      throw new Error(
        `The ${taskSession.taskName} task cannot start because the storykit module folder does not exist:\n` +
          storykitModuleFolderPath +
          '\nDid you forget to install it?'
      );
    }

<<<<<<< HEAD
    this._logger.terminal.writeVerboseLine(`Resolving startupModulePath "${startupModulePath}"`);
    let resolvedStartupModulePath: string | undefined;
    try {
      resolvedStartupModulePath = Import.resolveModule({
        modulePath: startupModulePath,
        baseFolderPath: storykitModuleFolderPath
=======
    this._logger.terminal.writeVerboseLine(`Resolving modulePath "${this._modulePath}"`);
    try {
      this._resolvedModulePath = Import.resolveModule({
        modulePath: this._modulePath,
        baseFolderPath: storykitModuleFolder
>>>>>>> 2f3aca6a
      });
    } catch (ex) {
      throw new Error(`The ${taskSession.taskName} task cannot start: ` + (ex as Error).message);
    }
<<<<<<< HEAD

    this._logger.terminal.writeVerboseLine(`Resolved startupModulePath is "${resolvedStartupModulePath}"`);
=======
    this._logger.terminal.writeVerboseLine(`Resolved modulePath is "${this._resolvedModulePath}"`);
>>>>>>> 2f3aca6a

    // Example: "/path/to/my-project/.storybook"
    const dotStorybookFolderPath: string = `${heftConfiguration.buildFolderPath}/.storybook`;
    await FileSystem.ensureFolderAsync(dotStorybookFolderPath);

    // Example: "/path/to/my-project/.storybook/node_modules"
    const dotStorybookModuleFolderPath: string = `${dotStorybookFolderPath}/node_modules`;

    // Example:
    //   LINK FROM: "/path/to/my-project/.storybook/node_modules"
    //   TARGET:    "/path/to/my-project/node_modules/my-storykit/node_modules"
    //
    // For node_modules links it's standard to use createSymbolicLinkJunction(), which avoids
    // administrator elevation on Windows; on other operating systems it will create a symbolic link.
    await FileSystem.createSymbolicLinkJunctionAsync({
      newLinkPath: dotStorybookModuleFolderPath,
      linkTargetPath: storykitModuleFolderPath,
      alreadyExistsBehavior: AlreadyExistsBehavior.Overwrite
    });

    return resolvedStartupModulePath;
  }

<<<<<<< HEAD
  private async _runStorybookAsync(resolvedStartupModulePath: string): Promise<void> {
    this._logger.terminal.writeLine('Starting Storybook...');
    this._logger.terminal.writeLine(`Launching "${resolvedStartupModulePath}"`);

    require(resolvedStartupModulePath);

    this._logger.terminal.writeVerboseLine('Completed synchronous portion of launching startupModulePath');
=======
  private async _onBundleRunAsync(
    heftSession: HeftSession,
    heftConfiguration: HeftConfiguration
  ): Promise<void> {
    this._logger.terminal.writeLine('Starting Storybook runner...');

    const storybookRunner: StorybookRunner = new StorybookRunner(
      heftConfiguration.terminalProvider,
      {
        buildFolder: heftConfiguration.buildFolder,
        staticBuildOutputFolder: this._staticBuildOutputFolder,
        resolvedStartupModulePath: this._resolvedModulePath
      },
      // TODO: Extract SubprocessRunnerBase into a public API
      // eslint-disable-next-line
      heftSession as any
    );
    if (heftSession.debugMode) {
      await storybookRunner.invokeAsync();
    } else {
      await storybookRunner.invokeAsSubprocessAsync();
    }
>>>>>>> 2f3aca6a
  }
}<|MERGE_RESOLUTION|>--- conflicted
+++ resolved
@@ -26,15 +26,9 @@
   IWebpackPluginAccessor as IWebpack5PluginAccessor
 } from '@rushstack/heft-webpack5-plugin';
 
-<<<<<<< HEAD
 const PLUGIN_NAME: 'storybook-plugin' = 'storybook-plugin';
 const WEBPACK4_PLUGIN_NAME: typeof Webpack4PluginName = 'webpack4-plugin';
 const WEBPACK5_PLUGIN_NAME: typeof Webpack5PluginName = 'webpack5-plugin';
-=======
-const PLUGIN_NAME: string = 'StorybookPlugin';
-const TASK_NAME: string = 'heft-storybook';
-const PLUGIN_SCHEMA_PATH: string = `${__dirname}/schemas/heft-storybook-plugin.schema.json`;
->>>>>>> 2f3aca6a
 
 /**
  * Options for `StorybookPlugin`.
@@ -100,21 +94,15 @@
   staticBuildOutputFolder?: string;
 }
 
+interface IRunStorybookOptions {
+  resolvedModulePath: string;
+  outputFolder: string | undefined;
+}
+
 /** @public */
-<<<<<<< HEAD
 export default class StorybookPlugin implements IHeftTaskPlugin<IStorybookPluginOptions> {
   private _logger!: IScopedLogger;
-=======
-export class StorybookPlugin implements IHeftPlugin<IStorybookPluginOptions> {
-  public readonly pluginName: string = PLUGIN_NAME;
-  public readonly optionsSchema: JsonSchema = JsonSchema.fromFile(PLUGIN_SCHEMA_PATH);
-
-  private _logger!: ScopedLogger;
-  private _storykitPackageName!: string;
-  private _modulePath!: string;
-  private _resolvedModulePath!: string;
-  private _staticBuildOutputFolder?: string;
->>>>>>> 2f3aca6a
+  private _isServeMode: boolean = false;
 
   /**
    * Generate typings for Sass files before TypeScript compilation.
@@ -136,24 +124,13 @@
           parseResult.error
       );
     }
-<<<<<<< HEAD
-=======
-    this._storykitPackageName = options.storykitPackageName;
 
     if (!options.startupModulePath && !options.staticBuildModulePath) {
       throw new Error(
-        `The ${TASK_NAME} task cannot start because the "startupModulePath" and the "staticBuildModulePath"` +
+        `The ${taskSession.taskName} task cannot start because the "startupModulePath" and the "staticBuildModulePath"` +
           ` plugin options were not specified`
       );
     }
-
-    const storybookParameters: IHeftFlagParameter = heftSession.commandLine.registerFlagParameter({
-      associatedActionNames: ['start', 'build'],
-      parameterLongName: '--storybook',
-      description:
-        '(EXPERIMENTAL) Used by the "@rushstack/heft-storybook-plugin" package to launch Storybook.'
-    });
->>>>>>> 2f3aca6a
 
     // Only tap if the --storybook flag is present.
     if (storybookParameter.value) {
@@ -162,62 +139,40 @@
         this._logger.terminal.writeLine(
           'The command line includes "--storybook", redirecting Webpack to Storybook'
         );
-<<<<<<< HEAD
         return false;
       };
 
       taskSession.requestAccessToPluginByName(
         '@rushstack/heft-webpack4-plugin',
         WEBPACK4_PLUGIN_NAME,
-        (accessor: IWebpack4PluginAccessor) =>
-          accessor.hooks.onLoadConfiguration.tapPromise(PLUGIN_NAME, configureWebpackTap)
-=======
-        return;
-      }
-
-      this._staticBuildOutputFolder = build.properties.serveMode
-        ? undefined
-        : options.staticBuildOutputFolder;
-      const modulePath: string | undefined = build.properties.serveMode
-        ? options.startupModulePath
-        : options.staticBuildModulePath;
-      if (!modulePath) {
-        this._logger.terminal.writeVerboseLine(
-          'No matching module path option specified in heft.json, so bundling will proceed without Storybook'
-        );
-        return;
-      }
-      this._modulePath = modulePath;
-
-      this._logger.terminal.writeVerboseLine(
-        'The command line includes "--storybook", redirecting Webpack to Storybook'
->>>>>>> 2f3aca6a
+        (accessor: IWebpack4PluginAccessor) => {
+          // Discard Webpack's configuration to prevent Webpack from running only when starting a storybook server
+          if (accessor.parameters.isServeMode) {
+            this._isServeMode = true;
+            accessor.hooks.onLoadConfiguration.tapPromise(PLUGIN_NAME, configureWebpackTap);
+          }
+        }
       );
 
       taskSession.requestAccessToPluginByName(
         '@rushstack/heft-webpack5-plugin',
         WEBPACK5_PLUGIN_NAME,
-        (accessor: IWebpack5PluginAccessor) =>
-          accessor.hooks.onLoadConfiguration.tapPromise(PLUGIN_NAME, configureWebpackTap)
-      );
-
-<<<<<<< HEAD
+        (accessor: IWebpack5PluginAccessor) => {
+          // Discard Webpack's configuration to prevent Webpack from running only when starting a storybook server
+          if (accessor.parameters.isServeMode) {
+            this._isServeMode = true;
+            accessor.hooks.onLoadConfiguration.tapPromise(PLUGIN_NAME, configureWebpackTap);
+          }
+        }
+      );
+
       taskSession.hooks.run.tapPromise(PLUGIN_NAME, async (runOptions: IHeftTaskRunHookOptions) => {
-        const resolvedStartupModulePath: string = await this._prepareStorybookAsync(
+        const runStorybookOptions: IRunStorybookOptions = await this._prepareStorybookAsync(
           taskSession,
           heftConfiguration,
           options
-=======
-      build.hooks.bundle.tap(PLUGIN_NAME, (bundle: IBundleSubstage) => {
-        bundle.hooks.configureWebpack.tap(
-          { name: PLUGIN_NAME, stage: Number.MAX_SAFE_INTEGER },
-          (webpackConfiguration: unknown) => {
-            // Discard Webpack's configuration to prevent Webpack from running only when starting a storybook server
-            return build.properties.serveMode ? null : webpackConfiguration;
-          }
->>>>>>> 2f3aca6a
         );
-        await this._runStorybookAsync(resolvedStartupModulePath);
+        await this._runStorybookAsync(runStorybookOptions);
       });
     }
   }
@@ -226,7 +181,7 @@
     taskSession: IHeftTaskSession,
     heftConfiguration: HeftConfiguration,
     options: IStorybookPluginOptions
-  ): Promise<string> {
+  ): Promise<IRunStorybookOptions> {
     const { storykitPackageName, startupModulePath } = options;
     this._logger.terminal.writeVerboseLine(`Probing for "${storykitPackageName}"`);
 
@@ -254,30 +209,28 @@
       );
     }
 
-<<<<<<< HEAD
-    this._logger.terminal.writeVerboseLine(`Resolving startupModulePath "${startupModulePath}"`);
-    let resolvedStartupModulePath: string | undefined;
+    // We only want to specify a different output dir when operating in build mode
+    const outputFolder: string | undefined = this._isServeMode ? undefined : options.staticBuildOutputFolder;
+    const modulePath: string | undefined = this._isServeMode
+      ? options.startupModulePath
+      : options.staticBuildModulePath;
+    if (!modulePath) {
+      this._logger.terminal.writeVerboseLine(
+        'No matching module path option specified in heft.json, so bundling will proceed without Storybook'
+      );
+    }
+
+    this._logger.terminal.writeVerboseLine(`Resolving modulePath "${modulePath}"`);
+    let resolvedModulePath: string;
     try {
-      resolvedStartupModulePath = Import.resolveModule({
-        modulePath: startupModulePath,
+      resolvedModulePath = Import.resolveModule({
+        modulePath: modulePath!,
         baseFolderPath: storykitModuleFolderPath
-=======
-    this._logger.terminal.writeVerboseLine(`Resolving modulePath "${this._modulePath}"`);
-    try {
-      this._resolvedModulePath = Import.resolveModule({
-        modulePath: this._modulePath,
-        baseFolderPath: storykitModuleFolder
->>>>>>> 2f3aca6a
       });
     } catch (ex) {
       throw new Error(`The ${taskSession.taskName} task cannot start: ` + (ex as Error).message);
     }
-<<<<<<< HEAD
-
-    this._logger.terminal.writeVerboseLine(`Resolved startupModulePath is "${resolvedStartupModulePath}"`);
-=======
-    this._logger.terminal.writeVerboseLine(`Resolved modulePath is "${this._resolvedModulePath}"`);
->>>>>>> 2f3aca6a
+    this._logger.terminal.writeVerboseLine(`Resolved modulePath is "${resolvedModulePath}"`);
 
     // Example: "/path/to/my-project/.storybook"
     const dotStorybookFolderPath: string = `${heftConfiguration.buildFolderPath}/.storybook`;
@@ -298,40 +251,25 @@
       alreadyExistsBehavior: AlreadyExistsBehavior.Overwrite
     });
 
-    return resolvedStartupModulePath;
+    return {
+      resolvedModulePath: resolvedModulePath,
+      outputFolder: outputFolder
+    };
   }
 
-<<<<<<< HEAD
-  private async _runStorybookAsync(resolvedStartupModulePath: string): Promise<void> {
+  private async _runStorybookAsync(runStorybookOptions: IRunStorybookOptions): Promise<void> {
+    const { resolvedModulePath, outputFolder } = runStorybookOptions;
     this._logger.terminal.writeLine('Starting Storybook...');
-    this._logger.terminal.writeLine(`Launching "${resolvedStartupModulePath}"`);
-
-    require(resolvedStartupModulePath);
+    this._logger.terminal.writeLine(`Launching "${resolvedModulePath}"`);
+
+    if (outputFolder) {
+      const originalArgv: string[] = process.argv;
+      process.argv.push(`--output-dir=${outputFolder}`);
+      process.argv = originalArgv;
+    }
+
+    require(resolvedModulePath);
 
     this._logger.terminal.writeVerboseLine('Completed synchronous portion of launching startupModulePath');
-=======
-  private async _onBundleRunAsync(
-    heftSession: HeftSession,
-    heftConfiguration: HeftConfiguration
-  ): Promise<void> {
-    this._logger.terminal.writeLine('Starting Storybook runner...');
-
-    const storybookRunner: StorybookRunner = new StorybookRunner(
-      heftConfiguration.terminalProvider,
-      {
-        buildFolder: heftConfiguration.buildFolder,
-        staticBuildOutputFolder: this._staticBuildOutputFolder,
-        resolvedStartupModulePath: this._resolvedModulePath
-      },
-      // TODO: Extract SubprocessRunnerBase into a public API
-      // eslint-disable-next-line
-      heftSession as any
-    );
-    if (heftSession.debugMode) {
-      await storybookRunner.invokeAsync();
-    } else {
-      await storybookRunner.invokeAsSubprocessAsync();
-    }
->>>>>>> 2f3aca6a
   }
 }