--- conflicted
+++ resolved
@@ -1,10 +1,6 @@
 {
   "name": "@rushstack/heft-sass-plugin",
-<<<<<<< HEAD
-  "version": "0.10.0-rc.6",
-=======
   "version": "0.9.3",
->>>>>>> 87e2e678
   "description": "Heft plugin for SASS",
   "repository": {
     "type": "git",
@@ -20,11 +16,7 @@
     "_phase:test": "heft run --only test -- --clean"
   },
   "peerDependencies": {
-<<<<<<< HEAD
-    "@rushstack/heft": "^0.50.6"
-=======
     "@rushstack/heft": "^0.50.7"
->>>>>>> 87e2e678
   },
   "dependencies": {
     "@rushstack/heft-config-file": "workspace:*",
