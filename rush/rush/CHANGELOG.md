> ## Overview
> We break changes into three categories (following [semver](http://semver.org/)), corresponding to the types of version
>  bumps we may make:
> - **`PATCH`** A patch change should be released when a backwards-compatible bugfix is made.
> - **`MINOR`** A minor change should be released when functionality is added, but backwards-compatibility is maintained.
> - **`MAJOR`** A major change should be released whenever backwards compatibility is broken.
>
> Whenver a change is made to this project, a brief description of the change should be included in this file under the
> **Unreleased changes** heading with an annotation tagging the change. When the package is released, all of the
> changes listed under **Unreleased changes** will be moved under a heading for the new version.
>
> Example changes:
> ## Unreleased changes
> - `PATCH` Fixing a minor style issue where a textbox can overlap with its label.
> - `MAJOR` Changing the interface of `BaseClientSideWebPart.onInit()` to be async.
> - `MINOR` Including new performance logging functions.
> - `PATCH` Correctly handling negative numbers in the `setZIndex` function.

# Unreleased changes

<<<<<<< HEAD
- `MINOR` Updating `rush install` to be transactional.
=======
# 1.0.9

- `PATCH` Updating the `publish` workflow.
>>>>>>> 6e5309da

# 1.0.7

- `PATCH` Renaming the `local-npm` directory to `npm-local`.
- `PATCH` Include NPM --cache and NPM --tmp options in the rush.json file.
- `PATCH` Limit Rush Rebuild parallelism to 'number-of-cores' simultaneous builds, optionally overridable on command line

# 1.0.5
- `PATCH` Fixed a bug in Rush Generate which showed: `ERROR: Input file not found: undefined`
  when packageReviewFile is omitted

# 1.0.4

- `MINOR` Added optional support for a "packageReviewFile" that helps detect when new
  NPM package dependencies are introduced

- `PATCH` Replaced JSON.parse() with jju for improved error handling.

# 1.0.3

- `PATCH` Fix Mac OS X compatibility issue

# 1.0.0

*Initial release*<|MERGE_RESOLUTION|>--- conflicted
+++ resolved
@@ -18,13 +18,11 @@
 
 # Unreleased changes
 
-<<<<<<< HEAD
 - `MINOR` Updating `rush install` to be transactional.
-=======
+
 # 1.0.9
 
 - `PATCH` Updating the `publish` workflow.
->>>>>>> 6e5309da
 
 # 1.0.7
 
