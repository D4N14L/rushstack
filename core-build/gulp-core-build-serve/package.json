{
  "name": "@microsoft/gulp-core-build-serve",
  "version": "3.3.47",
  "description": "",
  "main": "lib/index.js",
  "typings": "lib/index.d.ts",
  "tsdoc": {
    "tsdocFlavor": "AEDoc"
  },
  "license": "MIT",
  "repository": {
    "type": "git",
    "url": "https://github.com/Microsoft/web-build-tools/tree/master/core-build/gulp-core-build-serve"
  },
  "scripts": {
    "build": "gulp --clean"
  },
  "dependencies": {
    "@microsoft/gulp-core-build": "3.9.26",
    "@microsoft/node-core-library": "3.13.0",
    "@types/node": "8.5.8",
    "colors": "~1.2.1",
    "deasync": "~0.1.7",
    "express": "~4.16.2",
    "gulp": "~4.0.2",
    "gulp-connect": "~5.5.0",
    "gulp-open": "~3.0.1",
    "node-forge": "~0.7.1",
    "sudo": "~1.0.3"
  },
  "devDependencies": {
<<<<<<< HEAD
    "@microsoft/node-library-build": "6.0.72",
    "@microsoft/rush-stack-compiler-3.2": "0.3.24",
=======
    "@microsoft/rush-stack-compiler-3.4": "0.1.12",
    "@microsoft/node-library-build": "6.0.73",
>>>>>>> 1188f387
    "@types/express": "4.11.0",
    "@types/express-serve-static-core": "4.11.0",
    "@types/gulp": "4.0.6",
    "@types/mime": "0.0.29",
    "@types/node-forge": "0.6.8",
    "@types/orchestrator": "0.0.30",
    "@types/serve-static": "1.13.1",
    "@types/through2": "2.0.32",
    "@types/vinyl": "2.0.3"
  }
}<|MERGE_RESOLUTION|>--- conflicted
+++ resolved
@@ -29,13 +29,8 @@
     "sudo": "~1.0.3"
   },
   "devDependencies": {
-<<<<<<< HEAD
-    "@microsoft/node-library-build": "6.0.72",
-    "@microsoft/rush-stack-compiler-3.2": "0.3.24",
-=======
     "@microsoft/rush-stack-compiler-3.4": "0.1.12",
     "@microsoft/node-library-build": "6.0.73",
->>>>>>> 1188f387
     "@types/express": "4.11.0",
     "@types/express-serve-static-core": "4.11.0",
     "@types/gulp": "4.0.6",
