--- conflicted
+++ resolved
@@ -302,15 +302,12 @@
       extensionForTests: typeScriptConfiguration.emitCjsExtensionForCommonJS ? '.cjs' : '.js'
     });
 
-<<<<<<< HEAD
-    // Wrap the "firstEmitCallback" to fire only after all of the builder processes have completed.
-=======
     buildProperties.emitFolderNameForTests = typeScriptConfiguration.emitFolderNameForTests || 'lib';
     buildProperties.emitExtensionForTests = typeScriptConfiguration.emitCjsExtensionForCommonJS
       ? '.cjs'
       : '.js';
 
->>>>>>> 14058994
+    // Wrap the "firstEmitCallback" to fire only after all of the builder processes have completed.
     const callbacksForTsconfigs: Set<() => void> = new Set<() => void>();
     function getFirstEmitCallbackForTsconfig(): () => void {
       let hasAlreadyReportedFirstEmit: boolean = false;
