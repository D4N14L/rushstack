// Copyright (c) Microsoft Corporation. All rights reserved. Licensed under the MIT license.
// See LICENSE in the project root for license information.

/* eslint-disable no-bitwise */

import * as ts from 'typescript';
import * as tsdoc from '@microsoft/tsdoc';
import {
  ApiModel,
  ApiClass,
  ApiPackage,
  ApiEntryPoint,
  ApiMethod,
  ApiNamespace,
  ApiInterface,
  ApiPropertySignature,
  ApiItemContainerMixin,
  ReleaseTag,
  ApiProperty,
  ApiMethodSignature,
  IApiParameterOptions,
  ApiEnum,
  ApiEnumMember,
  IExcerptTokenRange,
  IExcerptToken,
  ApiConstructor,
  ApiConstructSignature,
  ApiFunction,
  ApiIndexSignature,
  ApiVariable,
  ApiTypeAlias,
  ApiCallSignature,
  IApiTypeParameterOptions
} from '@microsoft/api-extractor-model';

import { Collector } from '../collector/Collector';
import { AstDeclaration } from '../analyzer/AstDeclaration';
import { ExcerptBuilder, IExcerptBuilderNodeToCapture } from './ExcerptBuilder';
import { AstSymbol } from '../analyzer/AstSymbol';
import { DeclarationReferenceGenerator } from './DeclarationReferenceGenerator';
import { ApiItemMetadata } from '../collector/ApiItemMetadata';
import { DeclarationMetadata } from '../collector/DeclarationMetadata';
import { AstNamespaceImport } from '../analyzer/AstNamespaceImport';
import { AstEntity } from '../analyzer/AstEntity';
import { AstModule } from '../analyzer/AstModule';

import { TypeScriptInternals } from '../analyzer/TypeScriptInternals';

export class ApiModelGenerator {
  private readonly _collector: Collector;
  private readonly _apiModel: ApiModel;
  private readonly _referenceGenerator: DeclarationReferenceGenerator;

  public constructor(collector: Collector) {
    this._collector = collector;
    this._apiModel = new ApiModel();
    this._referenceGenerator = new DeclarationReferenceGenerator(
      collector.packageJsonLookup,
      collector.workingPackage.name,
      collector.program,
      collector.typeChecker,
      collector.bundledPackageNames
    );
  }

  public get apiModel(): ApiModel {
    return this._apiModel;
  }

  public buildApiPackage(): ApiPackage {
    const packageDocComment: tsdoc.DocComment | undefined = this._collector.workingPackage.tsdocComment;

    const apiPackage: ApiPackage = new ApiPackage({
      name: this._collector.workingPackage.name,
      docComment: packageDocComment,
      tsdocConfiguration: this._collector.extractorConfig.tsdocConfiguration
    });
    this._apiModel.addMember(apiPackage);

    const apiEntryPoint: ApiEntryPoint = new ApiEntryPoint({ name: '' });
    apiPackage.addMember(apiEntryPoint);

    // Create a CollectorEntity for each top-level export
    for (const entity of this._collector.entities) {
      if (entity.exported) {
        this._processAstEntity(entity.astEntity, entity.nameForEmit, apiEntryPoint);
      }
    }

    return apiPackage;
  }

  private _processAstEntity(
    astEntity: AstEntity,
    exportedName: string | undefined,
    parentApiItem: ApiItemContainerMixin
  ): void {
    if (astEntity instanceof AstSymbol) {
      // Skip ancillary declarations; we will process them with the main declaration
      for (const astDeclaration of this._collector.getNonAncillaryDeclarations(astEntity)) {
        this._processDeclaration(astDeclaration, exportedName, parentApiItem);
      }
      return;
    }

    if (astEntity instanceof AstNamespaceImport) {
      // Note that a single API item can belong to two different AstNamespaceImport namespaces.  For example:
      //
      //   // file.ts defines "thing()"
      //   import * as example1 from "./file";
      //   import * as example2 from "./file";
      //
      //   // ...so here we end up with example1.thing() and example2.thing()
      //   export { example1, example2 }
      //
      // The current logic does not try to associate "thing()" with a specific parent.  Instead
      // the API documentation will show duplicated entries for example1.thing() and example2.thing()./
      //
      // This could be improved in the future, but it requires a stable mechanism for choosing an associated parent.
      // For thoughts about this:  https://github.com/microsoft/rushstack/issues/1308
      this._processAstModule(astEntity.astModule, exportedName, parentApiItem);
      return;
    }

    // TODO: Figure out how to represent reexported AstImport objects.  Basically we need to introduce a new
    // ApiItem subclass for "export alias", similar to a type alias, but representing declarations of the
    // form "export { X } from 'external-package'".  We can also use this to solve GitHub issue #950.
  }

  private _processAstModule(
    astModule: AstModule,
    exportedName: string | undefined,
    parentApiItem: ApiItemContainerMixin
  ): void {
    const name: string = exportedName ? exportedName : astModule.moduleSymbol.name;
    const containerKey: string = ApiNamespace.getContainerKey(name);

    let apiNamespace: ApiNamespace | undefined = parentApiItem.tryGetMemberByKey(
      containerKey
    ) as ApiNamespace;

    if (apiNamespace === undefined) {
      apiNamespace = new ApiNamespace({
        name,
        docComment: undefined,
        releaseTag: ReleaseTag.None,
        excerptTokens: []
      });
      parentApiItem.addMember(apiNamespace);
    }

    astModule.astModuleExportInfo!.exportedLocalEntities.forEach(
      (exportedEntity: AstEntity, exportedName: string) => {
        this._processAstEntity(exportedEntity, exportedName, apiNamespace!);
      }
    );
  }

  private _processDeclaration(
    astDeclaration: AstDeclaration,
    exportedName: string | undefined,
    parentApiItem: ApiItemContainerMixin
  ): void {
    if ((astDeclaration.modifierFlags & ts.ModifierFlags.Private) !== 0) {
      return; // trim out private declarations
    }

    const apiItemMetadata: ApiItemMetadata = this._collector.fetchApiItemMetadata(astDeclaration);
    const releaseTag: ReleaseTag = apiItemMetadata.effectiveReleaseTag;
    if (releaseTag === ReleaseTag.Internal || releaseTag === ReleaseTag.Alpha) {
      return; // trim out items marked as "@internal" or "@alpha"
    }

    switch (astDeclaration.declaration.kind) {
      case ts.SyntaxKind.CallSignature:
        this._processApiCallSignature(astDeclaration, exportedName, parentApiItem);
        break;

      case ts.SyntaxKind.Constructor:
        this._processApiConstructor(astDeclaration, exportedName, parentApiItem);
        break;

      case ts.SyntaxKind.ConstructSignature:
        this._processApiConstructSignature(astDeclaration, exportedName, parentApiItem);
        break;

      case ts.SyntaxKind.ClassDeclaration:
        this._processApiClass(astDeclaration, exportedName, parentApiItem);
        break;

      case ts.SyntaxKind.EnumDeclaration:
        this._processApiEnum(astDeclaration, exportedName, parentApiItem);
        break;

      case ts.SyntaxKind.EnumMember:
        this._processApiEnumMember(astDeclaration, exportedName, parentApiItem);
        break;

      case ts.SyntaxKind.FunctionDeclaration:
        this._processApiFunction(astDeclaration, exportedName, parentApiItem);
        break;

      case ts.SyntaxKind.GetAccessor:
        this._processApiProperty(astDeclaration, exportedName, parentApiItem);
        break;

      case ts.SyntaxKind.SetAccessor:
        this._processApiProperty(astDeclaration, exportedName, parentApiItem);
        break;

      case ts.SyntaxKind.IndexSignature:
        this._processApiIndexSignature(astDeclaration, exportedName, parentApiItem);
        break;

      case ts.SyntaxKind.InterfaceDeclaration:
        this._processApiInterface(astDeclaration, exportedName, parentApiItem);
        break;

      case ts.SyntaxKind.MethodDeclaration:
        this._processApiMethod(astDeclaration, exportedName, parentApiItem);
        break;

      case ts.SyntaxKind.MethodSignature:
        this._processApiMethodSignature(astDeclaration, exportedName, parentApiItem);
        break;

      case ts.SyntaxKind.ModuleDeclaration:
        this._processApiNamespace(astDeclaration, exportedName, parentApiItem);
        break;

      case ts.SyntaxKind.PropertyDeclaration:
        this._processApiProperty(astDeclaration, exportedName, parentApiItem);
        break;

      case ts.SyntaxKind.PropertySignature:
        this._processApiPropertySignature(astDeclaration, exportedName, parentApiItem);
        break;

      case ts.SyntaxKind.TypeAliasDeclaration:
        this._processApiTypeAlias(astDeclaration, exportedName, parentApiItem);
        break;

      case ts.SyntaxKind.VariableDeclaration:
        this._processApiVariable(astDeclaration, exportedName, parentApiItem);
        break;

      default:
      // ignore unknown types
    }
  }

  private _processChildDeclarations(
    astDeclaration: AstDeclaration,
    exportedName: string | undefined,
    parentApiItem: ApiItemContainerMixin
  ): void {
    for (const childDeclaration of astDeclaration.children) {
      this._processDeclaration(childDeclaration, undefined, parentApiItem);
    }
  }

  private _processApiCallSignature(
    astDeclaration: AstDeclaration,
    exportedName: string | undefined,
    parentApiItem: ApiItemContainerMixin
  ): void {
    const overloadIndex: number = this._collector.getOverloadIndex(astDeclaration);
    const containerKey: string = ApiCallSignature.getContainerKey(overloadIndex);

    let apiCallSignature: ApiCallSignature | undefined = parentApiItem.tryGetMemberByKey(
      containerKey
    ) as ApiCallSignature;

    if (apiCallSignature === undefined) {
      const callSignature: ts.CallSignatureDeclaration =
        astDeclaration.declaration as ts.CallSignatureDeclaration;

      const nodesToCapture: IExcerptBuilderNodeToCapture[] = [];

      const returnTypeTokenRange: IExcerptTokenRange = ExcerptBuilder.createEmptyTokenRange();
      nodesToCapture.push({ node: callSignature.type, tokenRange: returnTypeTokenRange });

      const typeParameters: IApiTypeParameterOptions[] = this._captureTypeParameters(
        nodesToCapture,
        callSignature.typeParameters
      );

      const parameters: IApiParameterOptions[] = this._captureParameters(
        nodesToCapture,
        callSignature.parameters
      );

      const excerptTokens: IExcerptToken[] = this._buildExcerptTokens(astDeclaration, nodesToCapture);
      const apiItemMetadata: ApiItemMetadata = this._collector.fetchApiItemMetadata(astDeclaration);
      const docComment: tsdoc.DocComment | undefined = apiItemMetadata.tsdocComment;
      const releaseTag: ReleaseTag = apiItemMetadata.effectiveReleaseTag;

      apiCallSignature = new ApiCallSignature({
        docComment,
        releaseTag,
        typeParameters,
        parameters,
        overloadIndex,
        excerptTokens,
        returnTypeTokenRange
      });

      parentApiItem.addMember(apiCallSignature);
    }
  }

  private _processApiConstructor(
    astDeclaration: AstDeclaration,
    exportedName: string | undefined,
    parentApiItem: ApiItemContainerMixin
  ): void {
    const overloadIndex: number = this._collector.getOverloadIndex(astDeclaration);
    const containerKey: string = ApiConstructor.getContainerKey(overloadIndex);

    let apiConstructor: ApiConstructor | undefined = parentApiItem.tryGetMemberByKey(
      containerKey
    ) as ApiConstructor;

    if (apiConstructor === undefined) {
      const constructorDeclaration: ts.ConstructorDeclaration =
        astDeclaration.declaration as ts.ConstructorDeclaration;

      const nodesToCapture: IExcerptBuilderNodeToCapture[] = [];

      const parameters: IApiParameterOptions[] = this._captureParameters(
        nodesToCapture,
        constructorDeclaration.parameters
      );

      const excerptTokens: IExcerptToken[] = this._buildExcerptTokens(astDeclaration, nodesToCapture);
      const apiItemMetadata: ApiItemMetadata = this._collector.fetchApiItemMetadata(astDeclaration);
      const docComment: tsdoc.DocComment | undefined = apiItemMetadata.tsdocComment;
      const releaseTag: ReleaseTag = apiItemMetadata.effectiveReleaseTag;
      const isProtected: boolean = (astDeclaration.modifierFlags & ts.ModifierFlags.Protected) !== 0;

      apiConstructor = new ApiConstructor({
        docComment,
        releaseTag,
        isProtected,
        parameters,
        overloadIndex,
        excerptTokens
      });

      parentApiItem.addMember(apiConstructor);
    }
  }

  private _processApiClass(
    astDeclaration: AstDeclaration,
    exportedName: string | undefined,
    parentApiItem: ApiItemContainerMixin
  ): void {
    const name: string = exportedName ? exportedName : astDeclaration.astSymbol.localName;
    const containerKey: string = ApiClass.getContainerKey(name);

    let apiClass: ApiClass | undefined = parentApiItem.tryGetMemberByKey(containerKey) as ApiClass;

    if (apiClass === undefined) {
      const classDeclaration: ts.ClassDeclaration = astDeclaration.declaration as ts.ClassDeclaration;

      const nodesToCapture: IExcerptBuilderNodeToCapture[] = [];

      const typeParameters: IApiTypeParameterOptions[] = this._captureTypeParameters(
        nodesToCapture,
        classDeclaration.typeParameters
      );

      let extendsTokenRange: IExcerptTokenRange | undefined = undefined;
      const implementsTokenRanges: IExcerptTokenRange[] = [];

      for (const heritageClause of classDeclaration.heritageClauses || []) {
        if (heritageClause.token === ts.SyntaxKind.ExtendsKeyword) {
          extendsTokenRange = ExcerptBuilder.createEmptyTokenRange();
          if (heritageClause.types.length > 0) {
            nodesToCapture.push({ node: heritageClause.types[0], tokenRange: extendsTokenRange });
          }
        } else if (heritageClause.token === ts.SyntaxKind.ImplementsKeyword) {
          for (const heritageType of heritageClause.types) {
            const implementsTokenRange: IExcerptTokenRange = ExcerptBuilder.createEmptyTokenRange();
            implementsTokenRanges.push(implementsTokenRange);
            nodesToCapture.push({ node: heritageType, tokenRange: implementsTokenRange });
          }
        }
      }

      const excerptTokens: IExcerptToken[] = this._buildExcerptTokens(astDeclaration, nodesToCapture);
      const apiItemMetadata: ApiItemMetadata = this._collector.fetchApiItemMetadata(astDeclaration);
      const docComment: tsdoc.DocComment | undefined = apiItemMetadata.tsdocComment;
      const releaseTag: ReleaseTag = apiItemMetadata.effectiveReleaseTag;

      apiClass = new ApiClass({
        name,
        docComment,
        releaseTag,
        excerptTokens,
        typeParameters,
        extendsTokenRange,
        implementsTokenRanges
      });

      parentApiItem.addMember(apiClass);
    }

    this._processChildDeclarations(astDeclaration, exportedName, apiClass);
  }

  private _processApiConstructSignature(
    astDeclaration: AstDeclaration,
    exportedName: string | undefined,
    parentApiItem: ApiItemContainerMixin
  ): void {
    const overloadIndex: number = this._collector.getOverloadIndex(astDeclaration);
    const containerKey: string = ApiConstructSignature.getContainerKey(overloadIndex);

    let apiConstructSignature: ApiConstructSignature | undefined = parentApiItem.tryGetMemberByKey(
      containerKey
    ) as ApiConstructSignature;

    if (apiConstructSignature === undefined) {
      const constructSignature: ts.ConstructSignatureDeclaration =
        astDeclaration.declaration as ts.ConstructSignatureDeclaration;

      const nodesToCapture: IExcerptBuilderNodeToCapture[] = [];

      const returnTypeTokenRange: IExcerptTokenRange = ExcerptBuilder.createEmptyTokenRange();
      nodesToCapture.push({ node: constructSignature.type, tokenRange: returnTypeTokenRange });

      const typeParameters: IApiTypeParameterOptions[] = this._captureTypeParameters(
        nodesToCapture,
        constructSignature.typeParameters
      );

      const parameters: IApiParameterOptions[] = this._captureParameters(
        nodesToCapture,
        constructSignature.parameters
      );

      const excerptTokens: IExcerptToken[] = this._buildExcerptTokens(astDeclaration, nodesToCapture);
      const apiItemMetadata: ApiItemMetadata = this._collector.fetchApiItemMetadata(astDeclaration);
      const docComment: tsdoc.DocComment | undefined = apiItemMetadata.tsdocComment;
      const releaseTag: ReleaseTag = apiItemMetadata.effectiveReleaseTag;

      apiConstructSignature = new ApiConstructSignature({
        docComment,
        releaseTag,
        typeParameters,
        parameters,
        overloadIndex,
        excerptTokens,
        returnTypeTokenRange
      });

      parentApiItem.addMember(apiConstructSignature);
    }
  }

  private _processApiEnum(
    astDeclaration: AstDeclaration,
    exportedName: string | undefined,
    parentApiItem: ApiItemContainerMixin
  ): void {
    const name: string = exportedName ? exportedName : astDeclaration.astSymbol.localName;
    const containerKey: string = ApiEnum.getContainerKey(name);

    let apiEnum: ApiEnum | undefined = parentApiItem.tryGetMemberByKey(containerKey) as ApiEnum;

    if (apiEnum === undefined) {
      const excerptTokens: IExcerptToken[] = this._buildExcerptTokens(astDeclaration, []);
      const apiItemMetadata: ApiItemMetadata = this._collector.fetchApiItemMetadata(astDeclaration);
      const docComment: tsdoc.DocComment | undefined = apiItemMetadata.tsdocComment;
      const releaseTag: ReleaseTag = apiItemMetadata.effectiveReleaseTag;

      apiEnum = new ApiEnum({ name, docComment, releaseTag, excerptTokens });
      parentApiItem.addMember(apiEnum);
    }

    this._processChildDeclarations(astDeclaration, exportedName, apiEnum);
  }

  private _processApiEnumMember(
    astDeclaration: AstDeclaration,
    exportedName: string | undefined,
    parentApiItem: ApiItemContainerMixin
  ): void {
    const name: string = exportedName ? exportedName : astDeclaration.astSymbol.localName;
    const containerKey: string = ApiEnumMember.getContainerKey(name);

    let apiEnumMember: ApiEnumMember | undefined = parentApiItem.tryGetMemberByKey(
      containerKey
    ) as ApiEnumMember;

    if (apiEnumMember === undefined) {
      const enumMember: ts.EnumMember = astDeclaration.declaration as ts.EnumMember;

      const nodesToCapture: IExcerptBuilderNodeToCapture[] = [];

      const initializerTokenRange: IExcerptTokenRange = ExcerptBuilder.createEmptyTokenRange();
      nodesToCapture.push({ node: enumMember.initializer, tokenRange: initializerTokenRange });

      const excerptTokens: IExcerptToken[] = this._buildExcerptTokens(astDeclaration, nodesToCapture);
      const apiItemMetadata: ApiItemMetadata = this._collector.fetchApiItemMetadata(astDeclaration);
      const docComment: tsdoc.DocComment | undefined = apiItemMetadata.tsdocComment;
      const releaseTag: ReleaseTag = apiItemMetadata.effectiveReleaseTag;

      apiEnumMember = new ApiEnumMember({
        name,
        docComment,
        releaseTag,
        excerptTokens,
        initializerTokenRange
      });

      parentApiItem.addMember(apiEnumMember);
    }
  }

  private _processApiFunction(
    astDeclaration: AstDeclaration,
    exportedName: string | undefined,
    parentApiItem: ApiItemContainerMixin
  ): void {
    const name: string = exportedName ? exportedName : astDeclaration.astSymbol.localName;

    const overloadIndex: number = this._collector.getOverloadIndex(astDeclaration);
    const containerKey: string = ApiFunction.getContainerKey(name, overloadIndex);

    let apiFunction: ApiFunction | undefined = parentApiItem.tryGetMemberByKey(containerKey) as ApiFunction;

    if (apiFunction === undefined) {
      const functionDeclaration: ts.FunctionDeclaration =
        astDeclaration.declaration as ts.FunctionDeclaration;

      const nodesToCapture: IExcerptBuilderNodeToCapture[] = [];

      const returnTypeTokenRange: IExcerptTokenRange = ExcerptBuilder.createEmptyTokenRange();
      nodesToCapture.push({ node: functionDeclaration.type, tokenRange: returnTypeTokenRange });

      const typeParameters: IApiTypeParameterOptions[] = this._captureTypeParameters(
        nodesToCapture,
        functionDeclaration.typeParameters
      );

      const parameters: IApiParameterOptions[] = this._captureParameters(
        nodesToCapture,
        functionDeclaration.parameters
      );

      const excerptTokens: IExcerptToken[] = this._buildExcerptTokens(astDeclaration, nodesToCapture);
      const apiItemMetadata: ApiItemMetadata = this._collector.fetchApiItemMetadata(astDeclaration);
      const docComment: tsdoc.DocComment | undefined = apiItemMetadata.tsdocComment;
      const releaseTag: ReleaseTag = apiItemMetadata.effectiveReleaseTag;
      if (releaseTag === ReleaseTag.Internal || releaseTag === ReleaseTag.Alpha) {
        return; // trim out items marked as "@internal" or "@alpha"
      }

      apiFunction = new ApiFunction({
        name,
        docComment,
        releaseTag,
        typeParameters,
        parameters,
        overloadIndex,
        excerptTokens,
        returnTypeTokenRange
      });

      parentApiItem.addMember(apiFunction);
    }
  }

  private _processApiIndexSignature(
    astDeclaration: AstDeclaration,
    exportedName: string | undefined,
    parentApiItem: ApiItemContainerMixin
  ): void {
    const overloadIndex: number = this._collector.getOverloadIndex(astDeclaration);
    const containerKey: string = ApiIndexSignature.getContainerKey(overloadIndex);

    let apiIndexSignature: ApiIndexSignature | undefined = parentApiItem.tryGetMemberByKey(
      containerKey
    ) as ApiIndexSignature;

    if (apiIndexSignature === undefined) {
      const indexSignature: ts.IndexSignatureDeclaration =
        astDeclaration.declaration as ts.IndexSignatureDeclaration;

      const nodesToCapture: IExcerptBuilderNodeToCapture[] = [];

      const returnTypeTokenRange: IExcerptTokenRange = ExcerptBuilder.createEmptyTokenRange();
      nodesToCapture.push({ node: indexSignature.type, tokenRange: returnTypeTokenRange });

      const parameters: IApiParameterOptions[] = this._captureParameters(
        nodesToCapture,
        indexSignature.parameters
      );

      const excerptTokens: IExcerptToken[] = this._buildExcerptTokens(astDeclaration, nodesToCapture);
      const apiItemMetadata: ApiItemMetadata = this._collector.fetchApiItemMetadata(astDeclaration);
      const docComment: tsdoc.DocComment | undefined = apiItemMetadata.tsdocComment;
      const releaseTag: ReleaseTag = apiItemMetadata.effectiveReleaseTag;

      apiIndexSignature = new ApiIndexSignature({
        docComment,
        releaseTag,
        parameters,
        overloadIndex,
        excerptTokens,
        returnTypeTokenRange
      });

      parentApiItem.addMember(apiIndexSignature);
    }
  }

  private _processApiInterface(
    astDeclaration: AstDeclaration,
    exportedName: string | undefined,
    parentApiItem: ApiItemContainerMixin
  ): void {
    const name: string = exportedName ? exportedName : astDeclaration.astSymbol.localName;
    const containerKey: string = ApiInterface.getContainerKey(name);

    let apiInterface: ApiInterface | undefined = parentApiItem.tryGetMemberByKey(
      containerKey
    ) as ApiInterface;

    if (apiInterface === undefined) {
      const interfaceDeclaration: ts.InterfaceDeclaration =
        astDeclaration.declaration as ts.InterfaceDeclaration;

      const nodesToCapture: IExcerptBuilderNodeToCapture[] = [];

      const typeParameters: IApiTypeParameterOptions[] = this._captureTypeParameters(
        nodesToCapture,
        interfaceDeclaration.typeParameters
      );

      const extendsTokenRanges: IExcerptTokenRange[] = [];

      for (const heritageClause of interfaceDeclaration.heritageClauses || []) {
        if (heritageClause.token === ts.SyntaxKind.ExtendsKeyword) {
          for (const heritageType of heritageClause.types) {
            const extendsTokenRange: IExcerptTokenRange = ExcerptBuilder.createEmptyTokenRange();
            extendsTokenRanges.push(extendsTokenRange);
            nodesToCapture.push({ node: heritageType, tokenRange: extendsTokenRange });
          }
        }
      }

      const excerptTokens: IExcerptToken[] = this._buildExcerptTokens(astDeclaration, nodesToCapture);
      const apiItemMetadata: ApiItemMetadata = this._collector.fetchApiItemMetadata(astDeclaration);
      const docComment: tsdoc.DocComment | undefined = apiItemMetadata.tsdocComment;
      const releaseTag: ReleaseTag = apiItemMetadata.effectiveReleaseTag;

      apiInterface = new ApiInterface({
        name,
        docComment,
        releaseTag,
        excerptTokens,
        typeParameters,
        extendsTokenRanges
      });

      parentApiItem.addMember(apiInterface);
    }

    this._processChildDeclarations(astDeclaration, exportedName, apiInterface);
  }

  private _processApiMethod(
    astDeclaration: AstDeclaration,
    exportedName: string | undefined,
    parentApiItem: ApiItemContainerMixin
  ): void {
    const name: string = exportedName ? exportedName : astDeclaration.astSymbol.localName;

    const isStatic: boolean = (astDeclaration.modifierFlags & ts.ModifierFlags.Static) !== 0;
    const overloadIndex: number = this._collector.getOverloadIndex(astDeclaration);
    const containerKey: string = ApiMethod.getContainerKey(name, isStatic, overloadIndex);

    let apiMethod: ApiMethod | undefined = parentApiItem.tryGetMemberByKey(containerKey) as ApiMethod;

    if (apiMethod === undefined) {
      const methodDeclaration: ts.MethodDeclaration = astDeclaration.declaration as ts.MethodDeclaration;

      const nodesToCapture: IExcerptBuilderNodeToCapture[] = [];

      const returnTypeTokenRange: IExcerptTokenRange = ExcerptBuilder.createEmptyTokenRange();
      nodesToCapture.push({ node: methodDeclaration.type, tokenRange: returnTypeTokenRange });

      const typeParameters: IApiTypeParameterOptions[] = this._captureTypeParameters(
        nodesToCapture,
        methodDeclaration.typeParameters
      );

      const parameters: IApiParameterOptions[] = this._captureParameters(
        nodesToCapture,
        methodDeclaration.parameters
      );

      const excerptTokens: IExcerptToken[] = this._buildExcerptTokens(astDeclaration, nodesToCapture);
      const apiItemMetadata: ApiItemMetadata = this._collector.fetchApiItemMetadata(astDeclaration);
      const docComment: tsdoc.DocComment | undefined = apiItemMetadata.tsdocComment;
      const releaseTag: ReleaseTag = apiItemMetadata.effectiveReleaseTag;
      if (releaseTag === ReleaseTag.Internal || releaseTag === ReleaseTag.Alpha) {
        return; // trim out items marked as "@internal" or "@alpha"
      }
      const isOptional: boolean =
        (astDeclaration.astSymbol.followedSymbol.flags & ts.SymbolFlags.Optional) !== 0;
      const isProtected: boolean = (astDeclaration.modifierFlags & ts.ModifierFlags.Protected) !== 0;

      apiMethod = new ApiMethod({
        name,
        docComment,
        releaseTag,
        isProtected,
        isStatic,
        isOptional,
        typeParameters,
        parameters,
        overloadIndex,
        excerptTokens,
        returnTypeTokenRange
      });

      parentApiItem.addMember(apiMethod);
    }
  }

  private _processApiMethodSignature(
    astDeclaration: AstDeclaration,
    exportedName: string | undefined,
    parentApiItem: ApiItemContainerMixin
  ): void {
    const name: string = exportedName ? exportedName : astDeclaration.astSymbol.localName;

    const overloadIndex: number = this._collector.getOverloadIndex(astDeclaration);
    const containerKey: string = ApiMethodSignature.getContainerKey(name, overloadIndex);

    let apiMethodSignature: ApiMethodSignature | undefined = parentApiItem.tryGetMemberByKey(
      containerKey
    ) as ApiMethodSignature;

    if (apiMethodSignature === undefined) {
      const methodSignature: ts.MethodSignature = astDeclaration.declaration as ts.MethodSignature;

      const nodesToCapture: IExcerptBuilderNodeToCapture[] = [];

      const returnTypeTokenRange: IExcerptTokenRange = ExcerptBuilder.createEmptyTokenRange();
      nodesToCapture.push({ node: methodSignature.type, tokenRange: returnTypeTokenRange });

      const typeParameters: IApiTypeParameterOptions[] = this._captureTypeParameters(
        nodesToCapture,
        methodSignature.typeParameters
      );

      const parameters: IApiParameterOptions[] = this._captureParameters(
        nodesToCapture,
        methodSignature.parameters
      );

      const excerptTokens: IExcerptToken[] = this._buildExcerptTokens(astDeclaration, nodesToCapture);
      const apiItemMetadata: ApiItemMetadata = this._collector.fetchApiItemMetadata(astDeclaration);
      const docComment: tsdoc.DocComment | undefined = apiItemMetadata.tsdocComment;
      const releaseTag: ReleaseTag = apiItemMetadata.effectiveReleaseTag;
      const isOptional: boolean =
        (astDeclaration.astSymbol.followedSymbol.flags & ts.SymbolFlags.Optional) !== 0;

      apiMethodSignature = new ApiMethodSignature({
        name,
        docComment,
        releaseTag,
        isOptional,
        typeParameters,
        parameters,
        overloadIndex,
        excerptTokens,
        returnTypeTokenRange
      });

      parentApiItem.addMember(apiMethodSignature);
    }
  }

  private _processApiNamespace(
    astDeclaration: AstDeclaration,
    exportedName: string | undefined,
    parentApiItem: ApiItemContainerMixin
  ): void {
    const name: string = exportedName ? exportedName : astDeclaration.astSymbol.localName;
    const containerKey: string = ApiNamespace.getContainerKey(name);

    let apiNamespace: ApiNamespace | undefined = parentApiItem.tryGetMemberByKey(
      containerKey
    ) as ApiNamespace;

    if (apiNamespace === undefined) {
      const excerptTokens: IExcerptToken[] = this._buildExcerptTokens(astDeclaration, []);
      const apiItemMetadata: ApiItemMetadata = this._collector.fetchApiItemMetadata(astDeclaration);
      const docComment: tsdoc.DocComment | undefined = apiItemMetadata.tsdocComment;
      const releaseTag: ReleaseTag = apiItemMetadata.effectiveReleaseTag;

      apiNamespace = new ApiNamespace({ name, docComment, releaseTag, excerptTokens });
      parentApiItem.addMember(apiNamespace);
    }

    this._processChildDeclarations(astDeclaration, exportedName, apiNamespace);
  }

  private _processApiProperty(
    astDeclaration: AstDeclaration,
    exportedName: string | undefined,
    parentApiItem: ApiItemContainerMixin
  ): void {
    const name: string = exportedName ? exportedName : astDeclaration.astSymbol.localName;

    const isStatic: boolean = (astDeclaration.modifierFlags & ts.ModifierFlags.Static) !== 0;

    const containerKey: string = ApiProperty.getContainerKey(name, isStatic);

    let apiProperty: ApiProperty | undefined = parentApiItem.tryGetMemberByKey(containerKey) as ApiProperty;

    if (apiProperty === undefined) {
      const nodesToCapture: IExcerptBuilderNodeToCapture[] = [];

      const propertyTypeTokenRange: IExcerptTokenRange = ExcerptBuilder.createEmptyTokenRange();
      let propertyTypeNode: ts.TypeNode | undefined;

      if (
        ts.isPropertyDeclaration(astDeclaration.declaration) ||
        ts.isGetAccessorDeclaration(astDeclaration.declaration)
      ) {
        propertyTypeNode = astDeclaration.declaration.type;
      }

      if (ts.isSetAccessorDeclaration(astDeclaration.declaration)) {
        // Note that TypeScript always reports an error if a setter does not have exactly one parameter.
        propertyTypeNode = astDeclaration.declaration.parameters[0].type;
      }

      nodesToCapture.push({ node: propertyTypeNode, tokenRange: propertyTypeTokenRange });

      const excerptTokens: IExcerptToken[] = this._buildExcerptTokens(astDeclaration, nodesToCapture);
      const apiItemMetadata: ApiItemMetadata = this._collector.fetchApiItemMetadata(astDeclaration);
      const docComment: tsdoc.DocComment | undefined = apiItemMetadata.tsdocComment;
      const releaseTag: ReleaseTag = apiItemMetadata.effectiveReleaseTag;
      const isOptional: boolean =
        (astDeclaration.astSymbol.followedSymbol.flags & ts.SymbolFlags.Optional) !== 0;
<<<<<<< HEAD
      const isReadonly: boolean = this._determineReadonly(astDeclaration);
=======
      const isProtected: boolean = (astDeclaration.modifierFlags & ts.ModifierFlags.Protected) !== 0;
>>>>>>> fd89af28

      apiProperty = new ApiProperty({
        name,
        docComment,
        releaseTag,
        isProtected,
        isStatic,
        isOptional,
        isReadonly,
        excerptTokens,
        propertyTypeTokenRange
      });
      parentApiItem.addMember(apiProperty);
    } else {
      // If the property was already declared before (via a merged interface declaration),
      // we assume its signature is identical, because the language requires that.
    }
  }

  private _processApiPropertySignature(
    astDeclaration: AstDeclaration,
    exportedName: string | undefined,
    parentApiItem: ApiItemContainerMixin
  ): void {
    const name: string = exportedName ? exportedName : astDeclaration.astSymbol.localName;
    const containerKey: string = ApiPropertySignature.getContainerKey(name);

    let apiPropertySignature: ApiPropertySignature | undefined = parentApiItem.tryGetMemberByKey(
      containerKey
    ) as ApiPropertySignature;

    if (apiPropertySignature === undefined) {
      const propertySignature: ts.PropertySignature = astDeclaration.declaration as ts.PropertySignature;

      const nodesToCapture: IExcerptBuilderNodeToCapture[] = [];

      const propertyTypeTokenRange: IExcerptTokenRange = ExcerptBuilder.createEmptyTokenRange();
      nodesToCapture.push({ node: propertySignature.type, tokenRange: propertyTypeTokenRange });

      const excerptTokens: IExcerptToken[] = this._buildExcerptTokens(astDeclaration, nodesToCapture);
      const apiItemMetadata: ApiItemMetadata = this._collector.fetchApiItemMetadata(astDeclaration);
      const docComment: tsdoc.DocComment | undefined = apiItemMetadata.tsdocComment;
      const releaseTag: ReleaseTag = apiItemMetadata.effectiveReleaseTag;
      const isOptional: boolean =
        (astDeclaration.astSymbol.followedSymbol.flags & ts.SymbolFlags.Optional) !== 0;
      const isReadonly: boolean = this._determineReadonly(astDeclaration);

      apiPropertySignature = new ApiPropertySignature({
        name,
        docComment,
        releaseTag,
        isOptional,
        excerptTokens,
        propertyTypeTokenRange,
        isReadonly
      });

      parentApiItem.addMember(apiPropertySignature);
    } else {
      // If the property was already declared before (via a merged interface declaration),
      // we assume its signature is identical, because the language requires that.
    }
  }

  private _processApiTypeAlias(
    astDeclaration: AstDeclaration,
    exportedName: string | undefined,
    parentApiItem: ApiItemContainerMixin
  ): void {
    const name: string = exportedName ? exportedName : astDeclaration.astSymbol.localName;

    const containerKey: string = ApiTypeAlias.getContainerKey(name);

    let apiTypeAlias: ApiTypeAlias | undefined = parentApiItem.tryGetMemberByKey(
      containerKey
    ) as ApiTypeAlias;

    if (apiTypeAlias === undefined) {
      const typeAliasDeclaration: ts.TypeAliasDeclaration =
        astDeclaration.declaration as ts.TypeAliasDeclaration;

      const nodesToCapture: IExcerptBuilderNodeToCapture[] = [];

      const typeParameters: IApiTypeParameterOptions[] = this._captureTypeParameters(
        nodesToCapture,
        typeAliasDeclaration.typeParameters
      );

      const typeTokenRange: IExcerptTokenRange = ExcerptBuilder.createEmptyTokenRange();
      nodesToCapture.push({ node: typeAliasDeclaration.type, tokenRange: typeTokenRange });

      const excerptTokens: IExcerptToken[] = this._buildExcerptTokens(astDeclaration, nodesToCapture);
      const apiItemMetadata: ApiItemMetadata = this._collector.fetchApiItemMetadata(astDeclaration);
      const docComment: tsdoc.DocComment | undefined = apiItemMetadata.tsdocComment;
      const releaseTag: ReleaseTag = apiItemMetadata.effectiveReleaseTag;

      apiTypeAlias = new ApiTypeAlias({
        name,
        docComment,
        typeParameters,
        releaseTag,
        excerptTokens,
        typeTokenRange
      });

      parentApiItem.addMember(apiTypeAlias);
    }
  }

  private _processApiVariable(
    astDeclaration: AstDeclaration,
    exportedName: string | undefined,
    parentApiItem: ApiItemContainerMixin
  ): void {
    const name: string = exportedName ? exportedName : astDeclaration.astSymbol.localName;

    const containerKey: string = ApiVariable.getContainerKey(name);

    let apiVariable: ApiVariable | undefined = parentApiItem.tryGetMemberByKey(containerKey) as ApiVariable;

    if (apiVariable === undefined) {
      const variableDeclaration: ts.VariableDeclaration =
        astDeclaration.declaration as ts.VariableDeclaration;

      const nodesToCapture: IExcerptBuilderNodeToCapture[] = [];

      const variableTypeTokenRange: IExcerptTokenRange = ExcerptBuilder.createEmptyTokenRange();
      nodesToCapture.push({ node: variableDeclaration.type, tokenRange: variableTypeTokenRange });

      const excerptTokens: IExcerptToken[] = this._buildExcerptTokens(astDeclaration, nodesToCapture);
      const apiItemMetadata: ApiItemMetadata = this._collector.fetchApiItemMetadata(astDeclaration);
      const docComment: tsdoc.DocComment | undefined = apiItemMetadata.tsdocComment;
      const releaseTag: ReleaseTag = apiItemMetadata.effectiveReleaseTag;
      const isReadonly: boolean = this._determineReadonly(astDeclaration);

      apiVariable = new ApiVariable({ name, docComment, releaseTag, excerptTokens, variableTypeTokenRange, isReadonly });

      parentApiItem.addMember(apiVariable);
    }
  }

  /**
   * @param nodesToCapture - A list of child nodes whose token ranges we want to capture
   */
  private _buildExcerptTokens(
    astDeclaration: AstDeclaration,
    nodesToCapture: IExcerptBuilderNodeToCapture[]
  ): IExcerptToken[] {
    const excerptTokens: IExcerptToken[] = [];

    // Build the main declaration
    ExcerptBuilder.addDeclaration(excerptTokens, astDeclaration, nodesToCapture, this._referenceGenerator);

    const declarationMetadata: DeclarationMetadata = this._collector.fetchDeclarationMetadata(astDeclaration);

    // Add any ancillary declarations
    for (const ancillaryDeclaration of declarationMetadata.ancillaryDeclarations) {
      ExcerptBuilder.addBlankLine(excerptTokens);
      ExcerptBuilder.addDeclaration(
        excerptTokens,
        ancillaryDeclaration,
        nodesToCapture,
        this._referenceGenerator
      );
    }

    return excerptTokens;
  }

  private _captureTypeParameters(
    nodesToCapture: IExcerptBuilderNodeToCapture[],
    typeParameterNodes: ts.NodeArray<ts.TypeParameterDeclaration> | undefined
  ): IApiTypeParameterOptions[] {
    const typeParameters: IApiTypeParameterOptions[] = [];
    if (typeParameterNodes) {
      for (const typeParameter of typeParameterNodes) {
        const constraintTokenRange: IExcerptTokenRange = ExcerptBuilder.createEmptyTokenRange();
        nodesToCapture.push({ node: typeParameter.constraint, tokenRange: constraintTokenRange });

        const defaultTypeTokenRange: IExcerptTokenRange = ExcerptBuilder.createEmptyTokenRange();
        nodesToCapture.push({ node: typeParameter.default, tokenRange: defaultTypeTokenRange });

        typeParameters.push({
          typeParameterName: typeParameter.name.getText().trim(),
          constraintTokenRange,
          defaultTypeTokenRange
        });
      }
    }
    return typeParameters;
  }

  private _captureParameters(
    nodesToCapture: IExcerptBuilderNodeToCapture[],
    parameterNodes: ts.NodeArray<ts.ParameterDeclaration>
  ): IApiParameterOptions[] {
    const parameters: IApiParameterOptions[] = [];
    for (const parameter of parameterNodes) {
      const parameterTypeTokenRange: IExcerptTokenRange = ExcerptBuilder.createEmptyTokenRange();
      nodesToCapture.push({ node: parameter.type, tokenRange: parameterTypeTokenRange });
      parameters.push({
        parameterName: parameter.name.getText().trim(),
        parameterTypeTokenRange,
        isOptional: this._collector.typeChecker.isOptionalParameter(parameter)
      });
    }
    return parameters;
  }

  private _determineReadonly(astDeclaration: AstDeclaration): boolean {
    const apiItemMetadata: ApiItemMetadata = this._collector.fetchApiItemMetadata(astDeclaration);
    const docComment: tsdoc.DocComment | undefined = apiItemMetadata.tsdocComment;
    const declarationMetadata: DeclarationMetadata = this._collector.fetchDeclarationMetadata(astDeclaration);
    //Line 1: sees whether the readonly or const modifiers are present
    //Line 2: sees if the TSDoc comment for @readonly is present
    //Line 3: sees whether a getter is present for a property with no setter
    //Line 4: sees if the var declaration has Const keyword
    return (astDeclaration.modifierFlags & (ts.ModifierFlags.Readonly + ts.ModifierFlags.Const)) !== 0
      || (docComment !== undefined && docComment.modifierTagSet.hasTagName('@readonly'))
      || (declarationMetadata.ancillaryDeclarations.length === 0 && astDeclaration.declaration.kind === ts.SyntaxKind.GetAccessor)
      || ts.isVariableDeclaration(astDeclaration.declaration) && TypeScriptInternals.isVarConst(astDeclaration.declaration)
  }
}<|MERGE_RESOLUTION|>--- conflicted
+++ resolved
@@ -43,7 +43,6 @@
 import { AstNamespaceImport } from '../analyzer/AstNamespaceImport';
 import { AstEntity } from '../analyzer/AstEntity';
 import { AstModule } from '../analyzer/AstModule';
-
 import { TypeScriptInternals } from '../analyzer/TypeScriptInternals';
 
 export class ApiModelGenerator {
@@ -852,11 +851,8 @@
       const releaseTag: ReleaseTag = apiItemMetadata.effectiveReleaseTag;
       const isOptional: boolean =
         (astDeclaration.astSymbol.followedSymbol.flags & ts.SymbolFlags.Optional) !== 0;
-<<<<<<< HEAD
+      const isProtected: boolean = (astDeclaration.modifierFlags & ts.ModifierFlags.Protected) !== 0;
       const isReadonly: boolean = this._determineReadonly(astDeclaration);
-=======
-      const isProtected: boolean = (astDeclaration.modifierFlags & ts.ModifierFlags.Protected) !== 0;
->>>>>>> fd89af28
 
       apiProperty = new ApiProperty({
         name,
@@ -992,7 +988,14 @@
       const releaseTag: ReleaseTag = apiItemMetadata.effectiveReleaseTag;
       const isReadonly: boolean = this._determineReadonly(astDeclaration);
 
-      apiVariable = new ApiVariable({ name, docComment, releaseTag, excerptTokens, variableTypeTokenRange, isReadonly });
+      apiVariable = new ApiVariable({
+        name,
+        docComment,
+        releaseTag,
+        excerptTokens,
+        variableTypeTokenRange,
+        isReadonly
+      });
 
       parentApiItem.addMember(apiVariable);
     }
@@ -1074,9 +1077,13 @@
     //Line 2: sees if the TSDoc comment for @readonly is present
     //Line 3: sees whether a getter is present for a property with no setter
     //Line 4: sees if the var declaration has Const keyword
-    return (astDeclaration.modifierFlags & (ts.ModifierFlags.Readonly + ts.ModifierFlags.Const)) !== 0
-      || (docComment !== undefined && docComment.modifierTagSet.hasTagName('@readonly'))
-      || (declarationMetadata.ancillaryDeclarations.length === 0 && astDeclaration.declaration.kind === ts.SyntaxKind.GetAccessor)
-      || ts.isVariableDeclaration(astDeclaration.declaration) && TypeScriptInternals.isVarConst(astDeclaration.declaration)
+    return (
+      (astDeclaration.modifierFlags & (ts.ModifierFlags.Readonly + ts.ModifierFlags.Const)) !== 0 ||
+      (docComment !== undefined && docComment.modifierTagSet.hasTagName('@readonly')) ||
+      (declarationMetadata.ancillaryDeclarations.length === 0 &&
+        astDeclaration.declaration.kind === ts.SyntaxKind.GetAccessor) ||
+      (ts.isVariableDeclaration(astDeclaration.declaration) &&
+        TypeScriptInternals.isVarConst(astDeclaration.declaration))
+    );
   }
 }