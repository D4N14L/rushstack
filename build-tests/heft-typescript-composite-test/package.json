{
  "name": "heft-typescript-composite-test",
  "description": "Building this project tests behavior of Heft when the tsconfig.json file uses project references.",
  "version": "1.0.0",
  "private": true,
  "scripts": {
    "build": "heft build --clean",
    "start": "heft start",
    "_phase:build": "heft run --only build -- --clean",
    "_phase:test": "heft run --only test -- --clean"
  },
  "devDependencies": {
    "@rushstack/eslint-config": "workspace:*",
    "@rushstack/heft": "workspace:*",
    "@rushstack/heft-jest-plugin": "workspace:*",
    "@rushstack/heft-lint-plugin": "workspace:*",
    "@rushstack/heft-typescript-plugin": "workspace:*",
    "@types/heft-jest": "1.0.1",
<<<<<<< HEAD
    "@types/webpack-env": "1.13.0",
    "@types/jest": "29.2.5",
=======
    "@types/jest": "29.2.5",
    "@types/webpack-env": "1.18.0",
>>>>>>> 2f3aca6a
    "eslint": "~8.7.0",
    "tslint": "~5.20.1",
    "tslint-microsoft-contrib": "~6.2.0",
    "typescript": "~4.8.4"
  }
}<|MERGE_RESOLUTION|>--- conflicted
+++ resolved
@@ -16,13 +16,8 @@
     "@rushstack/heft-lint-plugin": "workspace:*",
     "@rushstack/heft-typescript-plugin": "workspace:*",
     "@types/heft-jest": "1.0.1",
-<<<<<<< HEAD
-    "@types/webpack-env": "1.13.0",
-    "@types/jest": "29.2.5",
-=======
     "@types/jest": "29.2.5",
     "@types/webpack-env": "1.18.0",
->>>>>>> 2f3aca6a
     "eslint": "~8.7.0",
     "tslint": "~5.20.1",
     "tslint-microsoft-contrib": "~6.2.0",
