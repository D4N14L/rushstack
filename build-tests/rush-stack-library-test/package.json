--- conflicted
+++ resolved
@@ -10,12 +10,7 @@
     "test": "node_modules/.bin/rush-stack test"
   },
   "dependencies": {
-<<<<<<< HEAD
-    "@microsoft/rush-stack": "0.1.32",
+    "@microsoft/rush-stack": "0.1.34",
     "@microsoft/rush-stack-compiler-3.0": "0.0.0"
-=======
-    "@microsoft/rush-stack": "0.1.34",
-    "@microsoft/rush-stack-compiler": "0.5.6"
->>>>>>> 138e943e
   }
 }