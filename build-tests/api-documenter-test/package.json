--- conflicted
+++ resolved
@@ -13,11 +13,7 @@
     "@microsoft/api-documenter": "workspace:*",
     "@microsoft/api-extractor": "workspace:*",
     "@types/jest": "29.2.5",
-<<<<<<< HEAD
-    "@types/node": "12.20.24",
-=======
     "@types/node": "14.18.36",
->>>>>>> 2f3aca6a
     "fs-extra": "~7.0.1",
     "typescript": "~4.8.4"
   }
