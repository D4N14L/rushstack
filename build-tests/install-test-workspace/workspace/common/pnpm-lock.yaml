--- conflicted
+++ resolved
@@ -5,22 +5,13 @@
   typescript-newest-test:
     specifiers:
       '@rushstack/eslint-config': file:rushstack-eslint-config-2.6.2.tgz
-<<<<<<< HEAD
-      '@rushstack/heft': file:rushstack-heft-0.46.6.tgz
-=======
       '@rushstack/heft': file:rushstack-heft-0.46.7.tgz
->>>>>>> 47834c95
       eslint: ~8.7.0
       tslint: ~5.20.1
       typescript: ~4.7.4
     devDependencies:
-<<<<<<< HEAD
-      '@rushstack/eslint-config': file:../temp/tarballs/rushstack-eslint-config-2.6.2.tgz_eslint@8.7.0+typescript@4.6.4
-      '@rushstack/heft': file:../temp/tarballs/rushstack-heft-0.46.6.tgz
-=======
       '@rushstack/eslint-config': file:../temp/tarballs/rushstack-eslint-config-2.6.2.tgz_eslint@8.7.0+typescript@4.7.4
       '@rushstack/heft': file:../temp/tarballs/rushstack-heft-0.46.7.tgz
->>>>>>> 47834c95
       eslint: 8.7.0
       tslint: 5.20.1_typescript@4.7.4
       typescript: 4.7.4
@@ -28,22 +19,13 @@
   typescript-v3-test:
     specifiers:
       '@rushstack/eslint-config': file:rushstack-eslint-config-2.6.2.tgz
-<<<<<<< HEAD
-      '@rushstack/heft': file:rushstack-heft-0.46.6.tgz
-=======
       '@rushstack/heft': file:rushstack-heft-0.46.7.tgz
->>>>>>> 47834c95
       eslint: ~8.7.0
       tslint: ~5.20.1
       typescript: ~4.7.4
     devDependencies:
-<<<<<<< HEAD
-      '@rushstack/eslint-config': file:../temp/tarballs/rushstack-eslint-config-2.6.2.tgz_eslint@8.7.0+typescript@4.6.4
-      '@rushstack/heft': file:../temp/tarballs/rushstack-heft-0.46.6.tgz
-=======
       '@rushstack/eslint-config': file:../temp/tarballs/rushstack-eslint-config-2.6.2.tgz_eslint@8.7.0+typescript@4.7.4
       '@rushstack/heft': file:../temp/tarballs/rushstack-heft-0.46.7.tgz
->>>>>>> 47834c95
       eslint: 8.7.0
       tslint: 5.20.1_typescript@4.7.4
       typescript: 4.7.4
@@ -1820,17 +1802,10 @@
       - typescript
     dev: true
 
-<<<<<<< HEAD
-  file:../temp/tarballs/rushstack-heft-0.46.6.tgz:
-    resolution: {tarball: file:../temp/tarballs/rushstack-heft-0.46.6.tgz}
-    name: '@rushstack/heft'
-    version: 0.46.6
-=======
   file:../temp/tarballs/rushstack-heft-0.46.7.tgz:
     resolution: {tarball: file:../temp/tarballs/rushstack-heft-0.46.7.tgz}
     name: '@rushstack/heft'
     version: 0.46.7
->>>>>>> 47834c95
     engines: {node: '>=10.13.0'}
     hasBin: true
     dependencies:
