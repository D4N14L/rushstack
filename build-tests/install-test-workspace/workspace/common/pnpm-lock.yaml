lockfileVersion: 5.4

importers:

  typescript-newest-test:
    specifiers:
<<<<<<< HEAD
      '@rushstack/eslint-config': file:rushstack-eslint-config-3.0.1.tgz
      '@rushstack/heft': file:rushstack-heft-0.47.9.tgz
      '@rushstack/heft-lint-plugin': file:rushstack-heft-lint-plugin-0.1.0.tgz
      '@rushstack/heft-typescript-plugin': file:rushstack-heft-typescript-plugin-0.1.0.tgz
=======
      '@rushstack/eslint-config': file:rushstack-eslint-config-3.1.1.tgz
      '@rushstack/heft': file:rushstack-heft-0.48.5.tgz
>>>>>>> 7968688f
      eslint: ~8.7.0
      tslint: ~5.20.1
      typescript: ~4.8.4
    devDependencies:
<<<<<<< HEAD
      '@rushstack/eslint-config': file:../temp/tarballs/rushstack-eslint-config-3.0.1.tgz_valmiib6gbzc7jhcbpocdsabay
      '@rushstack/heft': file:../temp/tarballs/rushstack-heft-0.47.9.tgz
      '@rushstack/heft-lint-plugin': file:../temp/tarballs/rushstack-heft-lint-plugin-0.1.0.tgz_@rushstack+heft@0.47.9
      '@rushstack/heft-typescript-plugin': file:../temp/tarballs/rushstack-heft-typescript-plugin-0.1.0.tgz_@rushstack+heft@0.47.9
=======
      '@rushstack/eslint-config': file:../temp/tarballs/rushstack-eslint-config-3.1.1.tgz_esueefhpt5ql6xiqdj4wcgwfzi
      '@rushstack/heft': file:../temp/tarballs/rushstack-heft-0.48.5.tgz
>>>>>>> 7968688f
      eslint: 8.7.0
      tslint: 5.20.1_typescript@4.8.4
      typescript: 4.8.4

  typescript-v3-test:
    specifiers:
<<<<<<< HEAD
      '@rushstack/eslint-config': file:rushstack-eslint-config-3.0.1.tgz
      '@rushstack/heft': file:rushstack-heft-0.47.9.tgz
      '@rushstack/heft-lint-plugin': file:rushstack-heft-lint-plugin-0.1.0.tgz
      '@rushstack/heft-typescript-plugin': file:rushstack-heft-typescript-plugin-0.1.0.tgz
=======
      '@rushstack/eslint-config': file:rushstack-eslint-config-3.1.1.tgz
      '@rushstack/heft': file:rushstack-heft-0.48.5.tgz
>>>>>>> 7968688f
      eslint: ~8.7.0
      tslint: ~5.20.1
      typescript: ~4.8.4
    devDependencies:
<<<<<<< HEAD
      '@rushstack/eslint-config': file:../temp/tarballs/rushstack-eslint-config-3.0.1.tgz_valmiib6gbzc7jhcbpocdsabay
      '@rushstack/heft': file:../temp/tarballs/rushstack-heft-0.47.9.tgz
      '@rushstack/heft-lint-plugin': file:../temp/tarballs/rushstack-heft-lint-plugin-0.1.0.tgz_@rushstack+heft@0.47.9
      '@rushstack/heft-typescript-plugin': file:../temp/tarballs/rushstack-heft-typescript-plugin-0.1.0.tgz_@rushstack+heft@0.47.9
=======
      '@rushstack/eslint-config': file:../temp/tarballs/rushstack-eslint-config-3.1.1.tgz_esueefhpt5ql6xiqdj4wcgwfzi
      '@rushstack/heft': file:../temp/tarballs/rushstack-heft-0.48.5.tgz
>>>>>>> 7968688f
      eslint: 8.7.0
      tslint: 5.20.1_typescript@4.8.4
      typescript: 4.8.4

packages:

  /@babel/code-frame/7.12.13:
    resolution: {integrity: sha512-HV1Cm0Q3ZrpCR93tkWOYiuYIgLxZXZFVG2VgK+MBWjUqZTundupbfx2aXarXuw5Ko5aMcjtJgbSs4vUGBS5v6g==}
    dependencies:
      '@babel/highlight': 7.14.0
    dev: true

  /@babel/helper-validator-identifier/7.14.0:
    resolution: {integrity: sha512-V3ts7zMSu5lfiwWDVWzRDGIN+lnCEUdaXgtVHJgLb1rGaA6jMrtB9EmE7L18foXJIE8Un/A/h6NJfGQp/e1J4A==}
    dev: true

  /@babel/highlight/7.14.0:
    resolution: {integrity: sha512-YSCOwxvTYEIMSGaBQb5kDDsCopDdiUGsqpatp3fOlI4+2HQSkTmEVWnVuySdAC5EWCqSWWTv0ib63RjR7dTBdg==}
    dependencies:
      '@babel/helper-validator-identifier': 7.14.0
      chalk: 2.4.2
      js-tokens: 4.0.0
    dev: true

  /@eslint/eslintrc/1.3.0:
    resolution: {integrity: sha512-UWW0TMTmk2d7hLcWD1/e2g5HDM/HQ3csaLSqXCfqwh4uNDuNqlaKWXmEsL4Cs41Z0KnILNvwbHAah3C2yt06kw==}
    engines: {node: ^12.22.0 || ^14.17.0 || >=16.0.0}
    dependencies:
      ajv: 6.12.6
      debug: 4.3.4
      espree: 9.3.2
      globals: 13.15.0
      ignore: 5.2.0
      import-fresh: 3.3.0
      js-yaml: 4.1.0
      minimatch: 3.1.2
      strip-json-comments: 3.1.1
    transitivePeerDependencies:
      - supports-color
    dev: true

  /@humanwhocodes/config-array/0.9.5:
    resolution: {integrity: sha512-ObyMyWxZiCu/yTisA7uzx81s40xR2fD5Cg/2Kq7G02ajkNubJf6BopgDTmDyc3U7sXpNKM8cYOw7s7Tyr+DnCw==}
    engines: {node: '>=10.10.0'}
    dependencies:
      '@humanwhocodes/object-schema': 1.2.1
      debug: 4.3.4
      minimatch: 3.1.2
    transitivePeerDependencies:
      - supports-color
    dev: true

  /@humanwhocodes/object-schema/1.2.1:
    resolution: {integrity: sha512-ZnQMnLV4e7hDlUvw8H+U8ASL02SS2Gn6+9Ac3wGGLIe7+je2AeAOxPY+izIPJDfFDb7eDjev0Us8MO1iFRN8hA==}
    dev: true

  /@microsoft/tsdoc-config/0.16.1:
    resolution: {integrity: sha1-TeEZdsEgKFTEYY82S/SZtL4z5lc=}
    dependencies:
      '@microsoft/tsdoc': 0.14.1
      ajv: 6.12.6
      jju: 1.4.0
      resolve: 1.19.0
    dev: true

  /@microsoft/tsdoc/0.14.1:
    resolution: {integrity: sha1-FV7yEGVCeQGZTnZdqKC6DqrouL0=}
    dev: true

  /@nodelib/fs.scandir/2.1.5:
    resolution: {integrity: sha1-dhnC6yGyVIP20WdUi0z9WnSIw9U=}
    engines: {node: '>= 8'}
    dependencies:
      '@nodelib/fs.stat': 2.0.5
      run-parallel: 1.2.0
    dev: true

  /@nodelib/fs.stat/2.0.5:
    resolution: {integrity: sha1-W9Jir5Tp0lvR5xsF3u1Eh2oiLos=}
    engines: {node: '>= 8'}
    dev: true

  /@nodelib/fs.walk/1.2.7:
    resolution: {integrity: sha1-lMI9sY7kZT4Smr0m+wb4cKyeHuI=}
    engines: {node: '>= 8'}
    dependencies:
      '@nodelib/fs.scandir': 2.1.5
      fastq: 1.11.0
    dev: true

  /@types/argparse/1.0.38:
    resolution: {integrity: sha1-qB/YYG1IH4c6OADG665PHXaKVqk=}
    dev: true

  /@types/json-schema/7.0.11:
    resolution: {integrity: sha1-1CG2xSejA398hEM/0sQingFoY9M=}
    dev: true

  /@types/node/12.20.24:
    resolution: {integrity: sha1-w3rGnLKUivtM75X0JPoAN5camlw=}
    dev: true

  /@types/tapable/1.0.6:
    resolution: {integrity: sha1-qcpLcKGLJwzLK8Cqr+/R1Ia36nQ=}
    dev: true

<<<<<<< HEAD
  /@typescript-eslint/eslint-plugin/5.30.3_exlp6dxqua5sxvf2mpdocyqr3m:
    resolution: {integrity: sha1-Lyk+Vrc8TygeSNJTr0oX8hpV1Uw=}
=======
  /@typescript-eslint/eslint-plugin/5.38.1_dgdlt47nc666rkw3n5usybcqsa:
    resolution: {integrity: sha512-ky7EFzPhqz3XlhS7vPOoMDaQnQMn+9o5ICR9CPr/6bw8HrFkzhMSxuA3gRfiJVvs7geYrSeawGJjZoZQKCOglQ==}
>>>>>>> 7968688f
    engines: {node: ^12.22.0 || ^14.17.0 || >=16.0.0}
    peerDependencies:
      '@typescript-eslint/parser': ^5.0.0
      eslint: ^6.0.0 || ^7.0.0 || ^8.0.0
      typescript: '*'
    peerDependenciesMeta:
      typescript:
        optional: true
    dependencies:
      '@typescript-eslint/parser': 5.38.1_esueefhpt5ql6xiqdj4wcgwfzi
      '@typescript-eslint/scope-manager': 5.38.1
      '@typescript-eslint/type-utils': 5.38.1_esueefhpt5ql6xiqdj4wcgwfzi
      '@typescript-eslint/utils': 5.38.1_esueefhpt5ql6xiqdj4wcgwfzi
      debug: 4.3.4
      eslint: 8.7.0
      ignore: 5.2.0
      regexpp: 3.2.0
      semver: 7.3.7
      tsutils: 3.21.0_typescript@4.8.4
      typescript: 4.8.4
    transitivePeerDependencies:
      - supports-color
    dev: true

<<<<<<< HEAD
  /@typescript-eslint/experimental-utils/5.30.3_valmiib6gbzc7jhcbpocdsabay:
    resolution: {integrity: sha1-1evEpMtNnNCjs26/sG6U864z1iE=}
=======
  /@typescript-eslint/experimental-utils/5.38.1_esueefhpt5ql6xiqdj4wcgwfzi:
    resolution: {integrity: sha512-Zv0EcU0iu64DiVG3pRZU0QYCgANO//U1fS3oEs3eqHD1eIVVcQsFd/T01ckaNbL2H2aCqRojY2xZuMAPcOArEA==}
>>>>>>> 7968688f
    engines: {node: ^12.22.0 || ^14.17.0 || >=16.0.0}
    peerDependencies:
      eslint: ^6.0.0 || ^7.0.0 || ^8.0.0
    dependencies:
      '@typescript-eslint/utils': 5.38.1_esueefhpt5ql6xiqdj4wcgwfzi
      eslint: 8.7.0
    transitivePeerDependencies:
      - supports-color
      - typescript
    dev: true

<<<<<<< HEAD
  /@typescript-eslint/parser/5.30.3_valmiib6gbzc7jhcbpocdsabay:
    resolution: {integrity: sha1-0ojH2+rfIkAxEsdz3VPgcA9t1tU=}
=======
  /@typescript-eslint/parser/5.38.1_esueefhpt5ql6xiqdj4wcgwfzi:
    resolution: {integrity: sha512-LDqxZBVFFQnQRz9rUZJhLmox+Ep5kdUmLatLQnCRR6523YV+XhRjfYzStQ4MheFA8kMAfUlclHSbu+RKdRwQKw==}
>>>>>>> 7968688f
    engines: {node: ^12.22.0 || ^14.17.0 || >=16.0.0}
    peerDependencies:
      eslint: ^6.0.0 || ^7.0.0 || ^8.0.0
      typescript: '*'
    peerDependenciesMeta:
      typescript:
        optional: true
    dependencies:
      '@typescript-eslint/scope-manager': 5.38.1
      '@typescript-eslint/types': 5.38.1
      '@typescript-eslint/typescript-estree': 5.38.1_typescript@4.8.4
      debug: 4.3.4
      eslint: 8.7.0
      typescript: 4.8.4
    transitivePeerDependencies:
      - supports-color
    dev: true

<<<<<<< HEAD
  /@typescript-eslint/scope-manager/5.30.3:
    resolution: {integrity: sha1-3n7bC1nv1xl1qCy/PxuXxckHafA=}
=======
  /@typescript-eslint/scope-manager/5.38.1:
    resolution: {integrity: sha512-BfRDq5RidVU3RbqApKmS7RFMtkyWMM50qWnDAkKgQiezRtLKsoyRKIvz1Ok5ilRWeD9IuHvaidaLxvGx/2eqTQ==}
>>>>>>> 7968688f
    engines: {node: ^12.22.0 || ^14.17.0 || >=16.0.0}
    dependencies:
      '@typescript-eslint/types': 5.38.1
      '@typescript-eslint/visitor-keys': 5.38.1
    dev: true

<<<<<<< HEAD
  /@typescript-eslint/type-utils/5.30.3_valmiib6gbzc7jhcbpocdsabay:
    resolution: {integrity: sha1-G7Tvz8jeOAhtUAlnCbLMz3JoRRU=}
=======
  /@typescript-eslint/type-utils/5.38.1_esueefhpt5ql6xiqdj4wcgwfzi:
    resolution: {integrity: sha512-UU3j43TM66gYtzo15ivK2ZFoDFKKP0k03MItzLdq0zV92CeGCXRfXlfQX5ILdd4/DSpHkSjIgLLLh1NtkOJOAw==}
>>>>>>> 7968688f
    engines: {node: ^12.22.0 || ^14.17.0 || >=16.0.0}
    peerDependencies:
      eslint: '*'
      typescript: '*'
    peerDependenciesMeta:
      typescript:
        optional: true
    dependencies:
      '@typescript-eslint/typescript-estree': 5.38.1_typescript@4.8.4
      '@typescript-eslint/utils': 5.38.1_esueefhpt5ql6xiqdj4wcgwfzi
      debug: 4.3.4
      eslint: 8.7.0
      tsutils: 3.21.0_typescript@4.8.4
      typescript: 4.8.4
    transitivePeerDependencies:
      - supports-color
    dev: true

<<<<<<< HEAD
  /@typescript-eslint/types/5.30.3:
    resolution: {integrity: sha1-jvYxPc7C4pexZ90l7zY+NoV8Sf8=}
    engines: {node: ^12.22.0 || ^14.17.0 || >=16.0.0}
    dev: true

  /@typescript-eslint/types/5.30.7:
    resolution: {integrity: sha1-GDMUh8yS0PH7Gm9YDI7IMlKAedA=}
    engines: {node: ^12.22.0 || ^14.17.0 || >=16.0.0}
    dev: true

  /@typescript-eslint/typescript-estree/5.30.3_typescript@4.7.4:
    resolution: {integrity: sha1-1f+RhJndVgOYZMFXqJixMi17/4w=}
=======
  /@typescript-eslint/types/5.38.1:
    resolution: {integrity: sha512-QTW1iHq1Tffp9lNfbfPm4WJabbvpyaehQ0SrvVK2yfV79SytD9XDVxqiPvdrv2LK7DGSFo91TB2FgWanbJAZXg==}
    engines: {node: ^12.22.0 || ^14.17.0 || >=16.0.0}
    dev: true

  /@typescript-eslint/typescript-estree/5.38.1_typescript@4.8.4:
    resolution: {integrity: sha512-99b5e/Enoe8fKMLdSuwrfH/C0EIbpUWmeEKHmQlGZb8msY33qn1KlkFww0z26o5Omx7EVjzVDCWEfrfCDHfE7g==}
>>>>>>> 7968688f
    engines: {node: ^12.22.0 || ^14.17.0 || >=16.0.0}
    peerDependencies:
      typescript: '*'
    peerDependenciesMeta:
      typescript:
        optional: true
    dependencies:
      '@typescript-eslint/types': 5.38.1
      '@typescript-eslint/visitor-keys': 5.38.1
      debug: 4.3.4
      globby: 11.1.0
      is-glob: 4.0.3
      semver: 7.3.7
      tsutils: 3.21.0_typescript@4.8.4
      typescript: 4.8.4
    transitivePeerDependencies:
      - supports-color
    dev: true

<<<<<<< HEAD
  /@typescript-eslint/typescript-estree/5.30.7_typescript@4.7.4:
    resolution: {integrity: sha1-BdqfGygZhb/tz2I0mEf40WjuzAc=}
    engines: {node: ^12.22.0 || ^14.17.0 || >=16.0.0}
    peerDependencies:
      typescript: '*'
    peerDependenciesMeta:
      typescript:
        optional: true
    dependencies:
      '@typescript-eslint/types': 5.30.7
      '@typescript-eslint/visitor-keys': 5.30.7
      debug: 4.3.4
      globby: 11.1.0
      is-glob: 4.0.3
      semver: 7.3.7
      tsutils: 3.21.0_typescript@4.7.4
      typescript: 4.7.4
    transitivePeerDependencies:
      - supports-color
    dev: true

  /@typescript-eslint/utils/5.30.3_valmiib6gbzc7jhcbpocdsabay:
    resolution: {integrity: sha1-vi6673PlYQyGbE8p7TNmmsyJ4/w=}
=======
  /@typescript-eslint/utils/5.38.1_esueefhpt5ql6xiqdj4wcgwfzi:
    resolution: {integrity: sha512-oIuUiVxPBsndrN81oP8tXnFa/+EcZ03qLqPDfSZ5xIJVm7A9V0rlkQwwBOAGtrdN70ZKDlKv+l1BeT4eSFxwXA==}
>>>>>>> 7968688f
    engines: {node: ^12.22.0 || ^14.17.0 || >=16.0.0}
    peerDependencies:
      eslint: ^6.0.0 || ^7.0.0 || ^8.0.0
    dependencies:
      '@types/json-schema': 7.0.11
      '@typescript-eslint/scope-manager': 5.38.1
      '@typescript-eslint/types': 5.38.1
      '@typescript-eslint/typescript-estree': 5.38.1_typescript@4.8.4
      eslint: 8.7.0
      eslint-scope: 5.1.1
      eslint-utils: 3.0.0_eslint@8.7.0
    transitivePeerDependencies:
      - supports-color
      - typescript
    dev: true

<<<<<<< HEAD
  /@typescript-eslint/visitor-keys/5.30.3:
    resolution: {integrity: sha1-LF96FsNnSNHFHqWpwpv7ZHgM5GY=}
=======
  /@typescript-eslint/visitor-keys/5.38.1:
    resolution: {integrity: sha512-bSHr1rRxXt54+j2n4k54p4fj8AHJ49VDWtjpImOpzQj4qjAiOpPni+V1Tyajh19Api1i844F757cur8wH3YvOA==}
>>>>>>> 7968688f
    engines: {node: ^12.22.0 || ^14.17.0 || >=16.0.0}
    dependencies:
      '@typescript-eslint/types': 5.38.1
      eslint-visitor-keys: 3.3.0
    dev: true

  /@typescript-eslint/visitor-keys/5.30.7:
    resolution: {integrity: sha1-wJOrrnW0/YIr+62fwzfzinoUkJo=}
    engines: {node: ^12.22.0 || ^14.17.0 || >=16.0.0}
    dependencies:
      '@typescript-eslint/types': 5.30.7
      eslint-visitor-keys: 3.3.0
    dev: true

  /acorn-jsx/5.3.2_acorn@8.7.1:
    resolution: {integrity: sha512-rq9s+JNhf0IChjtDXxllJ7g41oZk5SlXtp0LHwyA5cejwn7vKmKp4pPri6YEePv2PU65sAsegbXtIinmDFDXgQ==}
    peerDependencies:
      acorn: ^6.0.0 || ^7.0.0 || ^8.0.0
    dependencies:
      acorn: 8.7.1
    dev: true

  /acorn/8.7.1:
    resolution: {integrity: sha512-Xx54uLJQZ19lKygFXOWsscKUbsBZW0CPykPhVQdhIeIwrbPmJzqeASDInc8nKBnp/JT6igTs82qPXz069H8I/A==}
    engines: {node: '>=0.4.0'}
    hasBin: true
    dev: true

  /ajv/6.12.6:
    resolution: {integrity: sha512-j3fVLgvTo527anyYyJOGTYJbG+vnnQYvE0m5mmkc1TK+nxAppkCLMIL0aZ4dblVCNoGShhm+kzE4ZUykBoMg4g==}
    dependencies:
      fast-deep-equal: 3.1.3
      fast-json-stable-stringify: 2.1.0
      json-schema-traverse: 0.4.1
      uri-js: 4.4.1
    dev: true

  /ansi-regex/5.0.1:
    resolution: {integrity: sha512-quJQXlTSUGL2LH9SUXo8VwsY4soanhgo6LNSm84E1LBcE8s3O0wpdiRzyR9z/ZZJMlMWv37qOOb9pdJlMUEKFQ==}
    engines: {node: '>=8'}
    dev: true

  /ansi-styles/3.2.1:
    resolution: {integrity: sha512-VT0ZI6kZRdTh8YyJw3SMbYm/u+NqfsAxEpWO0Pf9sq8/e94WxxOpPKx9FR1FlyCtOVDNOQ+8ntlqFxiRc+r5qA==}
    engines: {node: '>=4'}
    dependencies:
      color-convert: 1.9.3
    dev: true

  /ansi-styles/4.3.0:
    resolution: {integrity: sha512-zbB9rCJAT1rbjiVDb2hqKFHNYLxgtk8NURxZ3IZwD3F6NtxbXZQCnnSi1Lkx+IDohdPlFp222wVALIheZJQSEg==}
    engines: {node: '>=8'}
    dependencies:
      color-convert: 2.0.1
    dev: true

  /anymatch/3.1.2:
    resolution: {integrity: sha1-wFV8CWrzLxBhmPT04qODU343hxY=}
    engines: {node: '>= 8'}
    dependencies:
      normalize-path: 3.0.0
      picomatch: 2.3.0
    dev: true

  /argparse/1.0.10:
    resolution: {integrity: sha1-vNZ5HqWuCXJeF+WtmIE0zUCz2RE=}
    dependencies:
      sprintf-js: 1.0.3
    dev: true

  /argparse/2.0.1:
    resolution: {integrity: sha1-JG9Q88p4oyQPbJl+ipvR6sSeSzg=}
    dev: true

  /array-includes/3.1.5:
    resolution: {integrity: sha1-LDIAENuNMQMf0qX2s7vUsarTG9s=}
    engines: {node: '>= 0.4'}
    dependencies:
      call-bind: 1.0.2
      define-properties: 1.1.4
      es-abstract: 1.20.1
      get-intrinsic: 1.1.1
      is-string: 1.0.7
    dev: true

  /array-union/2.1.0:
    resolution: {integrity: sha1-t5hCCtvrHego2ErNii4j0+/oXo0=}
    engines: {node: '>=8'}
    dev: true

  /array.prototype.flatmap/1.3.0:
    resolution: {integrity: sha1-p+jtQiX0eIpwzZEKvPB5HnalU08=}
    engines: {node: '>= 0.4'}
    dependencies:
      call-bind: 1.0.2
      define-properties: 1.1.4
      es-abstract: 1.20.1
      es-shim-unscopables: 1.0.0
    dev: true

  /balanced-match/1.0.2:
    resolution: {integrity: sha512-3oSeUO0TMV67hN1AmbXsK4yaqU7tjiHlbxRDZOpH0KW9+CeX4bRAaX0Anxt0tx2MrpRpWwQaPwIlISEJhYU5Pw==}
    dev: true

  /binary-extensions/2.2.0:
    resolution: {integrity: sha1-dfUC7q+f/eQvyYgpZFvk6na9ni0=}
    engines: {node: '>=8'}
    dev: true

  /brace-expansion/1.1.11:
    resolution: {integrity: sha512-iCuPHDFgrHX7H2vEI/5xpz07zSHB00TpugqhmYtVmMO6518mCuRMoOYFldEBl0g187ufozdaHgWKcYFb61qGiA==}
    dependencies:
      balanced-match: 1.0.2
      concat-map: 0.0.1
    dev: true

  /braces/3.0.2:
    resolution: {integrity: sha1-NFThpGLujVmeI23zNs2epPiv4Qc=}
    engines: {node: '>=8'}
    dependencies:
      fill-range: 7.0.1
    dev: true

  /builtin-modules/1.1.1:
    resolution: {integrity: sha1-Jw8HbFpywC9bZaR9+Uxf46J4iS8=}
    engines: {node: '>=0.10.0'}
    dev: true

  /call-bind/1.0.2:
    resolution: {integrity: sha1-sdTonmiBGcPJqQOtMKuy9qkZvjw=}
    dependencies:
      function-bind: 1.1.1
      get-intrinsic: 1.1.1
    dev: true

  /callsites/3.1.0:
    resolution: {integrity: sha512-P8BjAsXvZS+VIDUI11hHCQEv74YT67YUi5JJFNWIqL235sBmjX4+qx9Muvls5ivyNENctx46xQLQ3aTuE7ssaQ==}
    engines: {node: '>=6'}
    dev: true

  /chalk/2.4.2:
    resolution: {integrity: sha512-Mti+f9lpJNcwF4tWV8/OrTTtF1gZi+f8FqlyAdouralcFWFQWF2+NgCHShjkCb+IFBLq9buZwE1xckQU4peSuQ==}
    engines: {node: '>=4'}
    dependencies:
      ansi-styles: 3.2.1
      escape-string-regexp: 1.0.5
      supports-color: 5.5.0
    dev: true

  /chalk/4.1.1:
    resolution: {integrity: sha512-diHzdDKxcU+bAsUboHLPEDQiw0qEe0qd7SYUn3HgcFlWgbDcfLGswOHYeGrHKzG9z6UYf01d9VFMfZxPM1xZSg==}
    engines: {node: '>=10'}
    dependencies:
      ansi-styles: 4.3.0
      supports-color: 7.2.0
    dev: true

  /chokidar/3.4.3:
    resolution: {integrity: sha1-wd84IxRI5FykrFiObHlXO6alfVs=}
    engines: {node: '>= 8.10.0'}
    dependencies:
      anymatch: 3.1.2
      braces: 3.0.2
      glob-parent: 5.1.2
      is-binary-path: 2.1.0
      is-glob: 4.0.3
      normalize-path: 3.0.0
      readdirp: 3.5.0
    optionalDependencies:
      fsevents: 2.1.3
    dev: true

  /color-convert/1.9.3:
    resolution: {integrity: sha512-QfAUtd+vFdAtFQcC8CCyYt1fYWxSqAiK2cSD6zDB8N3cpsEBAvRxp9zOGg6G/SHHJYAT88/az/IuDGALsNVbGg==}
    dependencies:
      color-name: 1.1.3
    dev: true

  /color-convert/2.0.1:
    resolution: {integrity: sha512-RRECPsj7iu/xb5oKYcsFHSppFNnsj/52OVTRKb4zP5onXwVF3zVmmToNcOfGC+CRDpfK/U584fMg38ZHCaElKQ==}
    engines: {node: '>=7.0.0'}
    dependencies:
      color-name: 1.1.4
    dev: true

  /color-name/1.1.3:
    resolution: {integrity: sha512-72fSenhMw2HZMTVHeCA9KCmpEIbzWiQsjN+BHcBbS9vr1mtt+vJjPdksIBNUmKAW8TFUDPJK5SUU3QhE9NEXDw==}
    dev: true

  /color-name/1.1.4:
    resolution: {integrity: sha512-dOy+3AuW3a2wNbZHIuMZpTcgjGuLU/uBL/ubcZF9OXbDo8ff4O8yVp5Bf0efS8uEoYo5q4Fx7dY9OgQGXgAsQA==}
    dev: true

  /colors/1.2.5:
    resolution: {integrity: sha1-icetmjdLwDDfgBMkH2gTbtiDWvw=}
    engines: {node: '>=0.1.90'}
    dev: true

  /commander/2.20.3:
    resolution: {integrity: sha512-GpVkmM8vF2vQUkj2LvZmD35JxeJOLCwJ9cUkugyk2nuhbv3+mJvpLYYt+0+USMxE+oj+ey/lJEnhZw75x/OMcQ==}
    dev: true

  /concat-map/0.0.1:
    resolution: {integrity: sha1-2Klr13/Wjfd5OnMDajug1UBdR3s=}
    dev: true

  /cross-spawn/7.0.3:
    resolution: {integrity: sha512-iRDPJKUPVEND7dHPO8rkbOnPpyDygcDFtWjpeWNCgy8WP2rXcxXL8TskReQl6OrB2G7+UJrags1q15Fudc7G6w==}
    engines: {node: '>= 8'}
    dependencies:
      path-key: 3.1.1
      shebang-command: 2.0.0
      which: 2.0.2
    dev: true

  /debug/4.3.4:
    resolution: {integrity: sha512-PRWFHuSU3eDtQJPvnNY7Jcket1j0t5OuOsFzPPzsekD52Zl8qUfFIPEiswXqIvHWGVHOgX+7G/vCNNhehwxfkQ==}
    engines: {node: '>=6.0'}
    peerDependencies:
      supports-color: '*'
    peerDependenciesMeta:
      supports-color:
        optional: true
    dependencies:
      ms: 2.1.2
    dev: true

  /deep-is/0.1.3:
    resolution: {integrity: sha512-GtxAN4HvBachZzm4OnWqc45ESpUCMwkYcsjnsPs23FwJbsO+k4t0k9bQCgOmzIlpHO28+WPK/KRbRk0DDHuuDw==}
    dev: true

  /define-properties/1.1.4:
    resolution: {integrity: sha1-CxTXvX++svNXLDp+2oDqXVf7BbE=}
    engines: {node: '>= 0.4'}
    dependencies:
      has-property-descriptors: 1.0.0
      object-keys: 1.1.1
    dev: true

  /diff/4.0.2:
    resolution: {integrity: sha512-58lmxKSA4BNyLz+HHMUzlOEpg09FV+ev6ZMe3vJihgdxzgcwZ8VoEEPmALCZG9LmqfVoNMMKpttIYTVG6uDY7A==}
    engines: {node: '>=0.3.1'}
    dev: true

  /dir-glob/3.0.1:
    resolution: {integrity: sha1-Vtv3PZkqSpO6FYT0U0Bj/S5BcX8=}
    engines: {node: '>=8'}
    dependencies:
      path-type: 4.0.0
    dev: true

  /doctrine/2.1.0:
    resolution: {integrity: sha1-XNAfwQFiG0LEzX9dGmYkNxbT850=}
    engines: {node: '>=0.10.0'}
    dependencies:
      esutils: 2.0.3
    dev: true

  /doctrine/3.0.0:
    resolution: {integrity: sha512-yS+Q5i3hBf7GBkd4KG8a7eBNNWNGLTaEwwYWUijIYM7zrlYDM0BFXHjjPWlWZ1Rg7UaddZeIDmi9jF3HmqiQ2w==}
    engines: {node: '>=6.0.0'}
    dependencies:
      esutils: 2.0.3
    dev: true

  /es-abstract/1.20.1:
    resolution: {integrity: sha1-AnKSzW70S9ErGRO4KBFvVHh9GBQ=}
    engines: {node: '>= 0.4'}
    dependencies:
      call-bind: 1.0.2
      es-to-primitive: 1.2.1
      function-bind: 1.1.1
      function.prototype.name: 1.1.5
      get-intrinsic: 1.1.1
      get-symbol-description: 1.0.0
      has: 1.0.3
      has-property-descriptors: 1.0.0
      has-symbols: 1.0.3
      internal-slot: 1.0.3
      is-callable: 1.2.4
      is-negative-zero: 2.0.2
      is-regex: 1.1.4
      is-shared-array-buffer: 1.0.2
      is-string: 1.0.7
      is-weakref: 1.0.2
      object-inspect: 1.12.2
      object-keys: 1.1.1
      object.assign: 4.1.2
      regexp.prototype.flags: 1.4.3
      string.prototype.trimend: 1.0.5
      string.prototype.trimstart: 1.0.5
      unbox-primitive: 1.0.2
    dev: true

  /es-shim-unscopables/1.0.0:
    resolution: {integrity: sha1-cC5jIZMgHj7fhxNjXQg9N45RAkE=}
    dependencies:
      has: 1.0.3
    dev: true

  /es-to-primitive/1.2.1:
    resolution: {integrity: sha1-5VzUyc3BiLzvsDs2bHNjI/xciYo=}
    engines: {node: '>= 0.4'}
    dependencies:
      is-callable: 1.2.4
      is-date-object: 1.0.4
      is-symbol: 1.0.4
    dev: true

  /escape-string-regexp/1.0.5:
    resolution: {integrity: sha512-vbRorB5FUQWvla16U8R/qgaFIya2qGzwDrNmCZuYKrbdSUMG6I1ZCGQRefkRVhuOkIGVne7BQ35DSfo1qvJqFg==}
    engines: {node: '>=0.8.0'}
    dev: true

  /escape-string-regexp/4.0.0:
    resolution: {integrity: sha512-TtpcNJ3XAzx3Gq8sWRzJaVajRs0uVxA2YAkdb1jm2YkPz4G6egUFAyA3n5vtEIZefPk5Wa4UXbKuS5fKkJWdgA==}
    engines: {node: '>=10'}
    dev: true

  /eslint-plugin-promise/6.0.0_eslint@8.7.0:
    resolution: {integrity: sha1-AXZSwHyYFkE6QeEcMK3ELD1V/xg=}
    engines: {node: ^12.22.0 || ^14.17.0 || >=16.0.0}
    peerDependencies:
      eslint: ^7.0.0 || ^8.0.0
    dependencies:
      eslint: 8.7.0
    dev: true

  /eslint-plugin-react/7.27.1_eslint@8.7.0:
    resolution: {integrity: sha1-RpICRCUGYW93qFTZG6uq4ewXS0U=}
    engines: {node: '>=4'}
    peerDependencies:
      eslint: ^3 || ^4 || ^5 || ^6 || ^7 || ^8
    dependencies:
      array-includes: 3.1.5
      array.prototype.flatmap: 1.3.0
      doctrine: 2.1.0
      eslint: 8.7.0
      estraverse: 5.3.0
      jsx-ast-utils: 2.4.1
      minimatch: 3.1.2
      object.entries: 1.1.5
      object.fromentries: 2.0.5
      object.hasown: 1.1.1
      object.values: 1.1.5
      prop-types: 15.7.2
      resolve: 2.0.0-next.3
      semver: 6.3.0
      string.prototype.matchall: 4.0.7
    dev: true

  /eslint-plugin-tsdoc/0.2.16:
    resolution: {integrity: sha1-o9MfuceVX6o8ZqQ91D2nY18cXg0=}
    dependencies:
      '@microsoft/tsdoc': 0.14.1
      '@microsoft/tsdoc-config': 0.16.1
    dev: true

  /eslint-scope/5.1.1:
    resolution: {integrity: sha1-54blmmbLkrP2wfsNUIqrF0hI9Iw=}
    engines: {node: '>=8.0.0'}
    dependencies:
      esrecurse: 4.3.0
      estraverse: 4.3.0
    dev: true

  /eslint-scope/7.1.1:
    resolution: {integrity: sha512-QKQM/UXpIiHcLqJ5AOyIW7XZmzjkzQXYE54n1++wb0u9V/abW3l9uQnxX8Z5Xd18xyKIMTUAyQ0k1e8pz6LUrw==}
    engines: {node: ^12.22.0 || ^14.17.0 || >=16.0.0}
    dependencies:
      esrecurse: 4.3.0
      estraverse: 5.3.0
    dev: true

  /eslint-utils/3.0.0_eslint@8.7.0:
    resolution: {integrity: sha512-uuQC43IGctw68pJA1RgbQS8/NP7rch6Cwd4j3ZBtgo4/8Flj4eGE7ZYSZRN3iq5pVUv6GPdW5Z1RFleo84uLDA==}
    engines: {node: ^10.0.0 || ^12.0.0 || >= 14.0.0}
    peerDependencies:
      eslint: '>=5'
    dependencies:
      eslint: 8.7.0
      eslint-visitor-keys: 2.1.0
    dev: true

  /eslint-visitor-keys/2.1.0:
    resolution: {integrity: sha512-0rSmRBzXgDzIsD6mGdJgevzgezI534Cer5L/vyMX0kHzT/jiB43jRhd9YUlMGYLQy2zprNmoT8qasCGtY+QaKw==}
    engines: {node: '>=10'}
    dev: true

  /eslint-visitor-keys/3.3.0:
    resolution: {integrity: sha512-mQ+suqKJVyeuwGYHAdjMFqjCyfl8+Ldnxuyp3ldiMBFKkvytrXUZWaiPCEav8qDHKty44bD+qV1IP4T+w+xXRA==}
    engines: {node: ^12.22.0 || ^14.17.0 || >=16.0.0}
    dev: true

  /eslint/8.7.0:
    resolution: {integrity: sha512-ifHYzkBGrzS2iDU7KjhCAVMGCvF6M3Xfs8X8b37cgrUlDt6bWRTpRh6T/gtSXv1HJ/BUGgmjvNvOEGu85Iif7w==}
    engines: {node: ^12.22.0 || ^14.17.0 || >=16.0.0}
    hasBin: true
    dependencies:
      '@eslint/eslintrc': 1.3.0
      '@humanwhocodes/config-array': 0.9.5
      ajv: 6.12.6
      chalk: 4.1.1
      cross-spawn: 7.0.3
      debug: 4.3.4
      doctrine: 3.0.0
      escape-string-regexp: 4.0.0
      eslint-scope: 7.1.1
      eslint-utils: 3.0.0_eslint@8.7.0
      eslint-visitor-keys: 3.3.0
      espree: 9.3.2
      esquery: 1.4.0
      esutils: 2.0.3
      fast-deep-equal: 3.1.3
      file-entry-cache: 6.0.1
      functional-red-black-tree: 1.0.1
      glob-parent: 6.0.2
      globals: 13.10.0
      ignore: 5.2.0
      import-fresh: 3.3.0
      imurmurhash: 0.1.4
      is-glob: 4.0.1
      js-yaml: 4.1.0
      json-stable-stringify-without-jsonify: 1.0.1
      levn: 0.4.1
      lodash.merge: 4.6.2
      minimatch: 3.0.4
      natural-compare: 1.4.0
      optionator: 0.9.1
      regexpp: 3.2.0
      strip-ansi: 6.0.1
      strip-json-comments: 3.1.1
      text-table: 0.2.0
      v8-compile-cache: 2.3.0
    transitivePeerDependencies:
      - supports-color
    dev: true

  /espree/9.3.2:
    resolution: {integrity: sha512-D211tC7ZwouTIuY5x9XnS0E9sWNChB7IYKX/Xp5eQj3nFXhqmiUDB9q27y76oFl8jTg3pXcQx/bpxMfs3CIZbA==}
    engines: {node: ^12.22.0 || ^14.17.0 || >=16.0.0}
    dependencies:
      acorn: 8.7.1
      acorn-jsx: 5.3.2_acorn@8.7.1
      eslint-visitor-keys: 3.3.0
    dev: true

  /esprima/4.0.1:
    resolution: {integrity: sha512-eGuFFw7Upda+g4p+QHvnW0RyTX/SVeJBDM/gCtMARO0cLuT2HcEKnTPvhjV6aGeqrCB/sbNop0Kszm0jsaWU4A==}
    engines: {node: '>=4'}
    hasBin: true
    dev: true

  /esquery/1.4.0:
    resolution: {integrity: sha512-cCDispWt5vHHtwMY2YrAQ4ibFkAL8RbH5YGBnZBc90MolvvfkkQcJro/aZiAQUlQ3qgrYS6D6v8Gc5G5CQsc9w==}
    engines: {node: '>=0.10'}
    dependencies:
      estraverse: 5.3.0
    dev: true

  /esrecurse/4.3.0:
    resolution: {integrity: sha512-KmfKL3b6G+RXvP8N1vr3Tq1kL/oCFgn2NYXEtqP8/L3pKapUA4G8cFVaoF3SU323CD4XypR/ffioHmkti6/Tag==}
    engines: {node: '>=4.0'}
    dependencies:
      estraverse: 5.3.0
    dev: true

  /estraverse/4.3.0:
    resolution: {integrity: sha1-OYrT88WiSUi+dyXoPRGn3ijNvR0=}
    engines: {node: '>=4.0'}
    dev: true

  /estraverse/5.3.0:
    resolution: {integrity: sha512-MMdARuVEQziNTeJD8DgMqmhwR11BRQ/cBP+pLtYdSTnf3MIO8fFeiINEbX36ZdNlfU/7A9f3gUw49B3oQsvwBA==}
    engines: {node: '>=4.0'}
    dev: true

  /esutils/2.0.3:
    resolution: {integrity: sha512-kVscqXk4OCp68SZ0dkgEKVi6/8ij300KBWTJq32P/dYeWTSwK41WyTxalN1eRmA5Z9UU/LX9D7FWSmV9SAYx6g==}
    engines: {node: '>=0.10.0'}
    dev: true

  /fast-deep-equal/3.1.3:
    resolution: {integrity: sha512-f3qQ9oQy9j2AhBe/H9VC91wLmKBCCU/gDOnKNAYG5hswO7BLKj09Hc5HYNz9cGI++xlpDCIgDaitVs03ATR84Q==}
    dev: true

  /fast-glob/3.2.11:
    resolution: {integrity: sha1-oRcq2VzrihbiDKpcXlZIDlEpwdk=}
    engines: {node: '>=8.6.0'}
    dependencies:
      '@nodelib/fs.stat': 2.0.5
      '@nodelib/fs.walk': 1.2.7
      glob-parent: 5.1.2
      merge2: 1.4.1
      micromatch: 4.0.4
    dev: true

  /fast-json-stable-stringify/2.1.0:
    resolution: {integrity: sha512-lhd/wF+Lk98HZoTCtlVraHtfh5XYijIjalXck7saUtuanSDyLMxnHhSXEDJqHxD7msR8D0uCmqlkwjCV8xvwHw==}
    dev: true

  /fast-levenshtein/2.0.6:
    resolution: {integrity: sha512-DCXu6Ifhqcks7TZKY3Hxp3y6qphY5SJZmrWMDrKcERSOXWQdMhU9Ig/PYrzyw/ul9jOIyh0N4M0tbC5hodg8dw==}
    dev: true

  /fastq/1.11.0:
    resolution: {integrity: sha1-u5+5VaBxMKkY62PB9RYcwypdCFg=}
    dependencies:
      reusify: 1.0.4
    dev: true

  /file-entry-cache/6.0.1:
    resolution: {integrity: sha512-7Gps/XWymbLk2QLYK4NzpMOrYjMhdIxXuIvy2QBsLE6ljuodKvdkWs/cpyJJ3CVIVpH0Oi1Hvg1ovbMzLdFBBg==}
    engines: {node: ^10.12.0 || >=12.0.0}
    dependencies:
      flat-cache: 3.0.4
    dev: true

  /fill-range/7.0.1:
    resolution: {integrity: sha1-GRmmp8df44ssfHflGYU12prN2kA=}
    engines: {node: '>=8'}
    dependencies:
      to-regex-range: 5.0.1
    dev: true

  /flat-cache/3.0.4:
    resolution: {integrity: sha512-dm9s5Pw7Jc0GvMYbshN6zchCA9RgQlzzEZX3vylR9IqFfS8XciblUXOKfW6SiuJ0e13eDYZoZV5wdrev7P3Nwg==}
    engines: {node: ^10.12.0 || >=12.0.0}
    dependencies:
      flatted: 3.2.1
      rimraf: 3.0.2
    dev: true

  /flatted/3.2.1:
    resolution: {integrity: sha512-OMQjaErSFHmHqZe+PSidH5n8j3O0F2DdnVh8JB4j4eUQ2k6KvB0qGfrKIhapvez5JerBbmWkaLYUYWISaESoXg==}
    dev: true

  /fs-extra/7.0.1:
    resolution: {integrity: sha1-TxicRKoSO4lfcigE9V6iPq3DSOk=}
    engines: {node: '>=6 <7 || >=8'}
    dependencies:
      graceful-fs: 4.2.6
      jsonfile: 4.0.0
      universalify: 0.1.2
    dev: true

  /fs.realpath/1.0.0:
    resolution: {integrity: sha512-OO0pH2lK6a0hZnAdau5ItzHPI6pUlvI7jMVnxUQRtw4owF2wk8lOSabtGDCTP4Ggrg2MbGnWO9X8K1t4+fGMDw==}
    dev: true

  /fsevents/2.1.3:
    resolution: {integrity: sha1-+3OHA66NL5/pAMM4Nt3r7ouX8j4=}
    engines: {node: ^8.16.0 || ^10.6.0 || >=11.0.0}
    os: [darwin]
    requiresBuild: true
    dev: true
    optional: true

  /function-bind/1.1.1:
    resolution: {integrity: sha512-yIovAzMX49sF8Yl58fSCWJ5svSLuaibPxXQJFLmBObTuCr0Mf1KiPopGM9NiFjiYBCbfaa2Fh6breQ6ANVTI0A==}
    dev: true

  /function.prototype.name/1.1.5:
    resolution: {integrity: sha1-zOBQX+H/uAUD5vnkbMZORqEqliE=}
    engines: {node: '>= 0.4'}
    dependencies:
      call-bind: 1.0.2
      define-properties: 1.1.4
      es-abstract: 1.20.1
      functions-have-names: 1.2.3
    dev: true

  /functional-red-black-tree/1.0.1:
    resolution: {integrity: sha512-dsKNQNdj6xA3T+QlADDA7mOSlX0qiMINjn0cgr+eGHGsbSHzTabcIogz2+p/iqP1Xs6EP/sS2SbqH+brGTbq0g==}
    dev: true

  /functions-have-names/1.2.3:
    resolution: {integrity: sha1-BAT+TuK6L2B/Dg7DyAuumUEzuDQ=}
    dev: true

  /get-intrinsic/1.1.1:
    resolution: {integrity: sha1-FfWfN2+FXERpY5SPDSTNNje0q8Y=}
    dependencies:
      function-bind: 1.1.1
      has: 1.0.3
      has-symbols: 1.0.3
    dev: true

  /get-symbol-description/1.0.0:
    resolution: {integrity: sha1-f9uByQAQH71WTdXxowr1qtweWNY=}
    engines: {node: '>= 0.4'}
    dependencies:
      call-bind: 1.0.2
      get-intrinsic: 1.1.1
    dev: true

  /git-repo-info/2.1.1:
    resolution: {integrity: sha1-Ig/+2MuudO+KgOMFLyzLUXmu0Fg=}
    engines: {node: '>= 4.0'}
    dev: true

  /glob-parent/5.1.2:
    resolution: {integrity: sha1-hpgyxYA0/mikCTwX3BXoNA2EAcQ=}
    engines: {node: '>= 6'}
    dependencies:
      is-glob: 4.0.3
    dev: true

  /glob-parent/6.0.2:
    resolution: {integrity: sha512-XxwI8EOhVQgWp6iDL+3b0r86f4d6AX6zSU55HfB4ydCEuXLXc5FcYeOu+nnGftS4TEju/11rt4KJPTMgbfmv4A==}
    engines: {node: '>=10.13.0'}
    dependencies:
      is-glob: 4.0.3
    dev: true

  /glob/7.1.7:
    resolution: {integrity: sha512-OvD9ENzPLbegENnYP5UUfJIirTg4+XwMWGaQfQTY0JenxNvvIKP3U3/tAQSPIu/lHxXYSZmpXlUHeqAIdKzBLQ==}
    dependencies:
      fs.realpath: 1.0.0
      inflight: 1.0.6
      inherits: 2.0.4
      minimatch: 3.1.2
      once: 1.4.0
      path-is-absolute: 1.0.1
    dev: true

  /globals/13.10.0:
    resolution: {integrity: sha512-piHC3blgLGFjvOuMmWZX60f+na1lXFDhQXBf1UYp2fXPXqvEUbOhNwi6BsQ0bQishwedgnjkwv1d9zKf+MWw3g==}
    engines: {node: '>=8'}
    dependencies:
      type-fest: 0.20.2
    dev: true

  /globals/13.15.0:
    resolution: {integrity: sha512-bpzcOlgDhMG070Av0Vy5Owklpv1I6+j96GhUI7Rh7IzDCKLzboflLrrfqMu8NquDbiR4EOQk7XzJwqVJxicxog==}
    engines: {node: '>=8'}
    dependencies:
      type-fest: 0.20.2
    dev: true

  /globby/11.1.0:
    resolution: {integrity: sha1-vUvpi7BC+D15b344EZkfvoKg00s=}
    engines: {node: '>=10'}
    dependencies:
      array-union: 2.1.0
      dir-glob: 3.0.1
      fast-glob: 3.2.11
      ignore: 5.2.0
      merge2: 1.4.1
      slash: 3.0.0
    dev: true

  /graceful-fs/4.2.6:
    resolution: {integrity: sha1-/wQLKwhTsjw9MQJ1I3BvGIXXa+4=}
    dev: true

  /has-bigints/1.0.2:
    resolution: {integrity: sha1-CHG9Pj1RYm9soJZmaLo11WAtbqo=}
    dev: true

  /has-flag/3.0.0:
    resolution: {integrity: sha512-sKJf1+ceQBr4SMkvQnBDNDtf4TXpVhVGateu0t918bl30FnbE2m4vNLX+VWe/dpjlb+HugGYzW7uQXH98HPEYw==}
    engines: {node: '>=4'}
    dev: true

  /has-flag/4.0.0:
    resolution: {integrity: sha512-EykJT/Q1KjTWctppgIAgfSO0tKVuZUjhgMr17kqTumMl6Afv3EISleU7qZUzoXDFTAHTDC4NOoG/ZxU3EvlMPQ==}
    engines: {node: '>=8'}
    dev: true

  /has-property-descriptors/1.0.0:
    resolution: {integrity: sha1-YQcIYAYG02lh7QTBlhk7amB/qGE=}
    dependencies:
      get-intrinsic: 1.1.1
    dev: true

  /has-symbols/1.0.3:
    resolution: {integrity: sha1-u3ssQ0klHc6HsSX3vfh0qnyLOfg=}
    engines: {node: '>= 0.4'}
    dev: true

  /has-tostringtag/1.0.0:
    resolution: {integrity: sha1-fhM4GKfTlHNPlB5zw9P5KR5liyU=}
    engines: {node: '>= 0.4'}
    dependencies:
      has-symbols: 1.0.3
    dev: true

  /has/1.0.3:
    resolution: {integrity: sha512-f2dvO0VU6Oej7RkWJGrehjbzMAjFp5/VKPp5tTpWIV4JHHZK1/BxbFRtf/siA2SWTe09caDmVtYYzWEIbBS4zw==}
    engines: {node: '>= 0.4.0'}
    dependencies:
      function-bind: 1.1.1
    dev: true

  /ignore/5.2.0:
    resolution: {integrity: sha512-CmxgYGiEPCLhfLnpPp1MoRmifwEIOgjcHXxOBjv7mY96c+eWScsOP9c112ZyLdWHi0FxHjI+4uVhKYp/gcdRmQ==}
    engines: {node: '>= 4'}
    dev: true

  /import-fresh/3.3.0:
    resolution: {integrity: sha512-veYYhQa+D1QBKznvhUHxb8faxlrwUnxseDAbAp457E0wLNio2bOSKnjYDhMj+YiAq61xrMGhQk9iXVk5FzgQMw==}
    engines: {node: '>=6'}
    dependencies:
      parent-module: 1.0.1
      resolve-from: 4.0.0
    dev: true

  /import-lazy/4.0.0:
    resolution: {integrity: sha1-6OtidIOgpD2jwD8+NVSL5csMwVM=}
    engines: {node: '>=8'}
    dev: true

  /imurmurhash/0.1.4:
    resolution: {integrity: sha512-JmXMZ6wuvDmLiHEml9ykzqO6lwFbof0GG4IkcGaENdCRDDmMVnny7s5HsIgHCbaq0w2MyPhDqkhTUgS2LU2PHA==}
    engines: {node: '>=0.8.19'}
    dev: true

  /inflight/1.0.6:
    resolution: {integrity: sha512-k92I/b08q4wvFscXCLvqfsHCrjrF7yiXsQuIVvVE7N82W3+aqpzuUdBbfhWcy/FZR3/4IgflMgKLOsvPDrGCJA==}
    dependencies:
      once: 1.4.0
      wrappy: 1.0.2
    dev: true

  /inherits/2.0.4:
    resolution: {integrity: sha512-k/vGaX4/Yla3WzyMCvTQOXYeIHvqOKtnqBduzTHpzpQZzAskKMhZ2K+EnBiSM9zGSoIFeMpXKxa4dYeZIQqewQ==}
    dev: true

  /internal-slot/1.0.3:
    resolution: {integrity: sha1-c0fjB97uovqsKsYgXUvH00ln9Zw=}
    engines: {node: '>= 0.4'}
    dependencies:
      get-intrinsic: 1.1.1
      has: 1.0.3
      side-channel: 1.0.4
    dev: true

  /is-bigint/1.0.2:
    resolution: {integrity: sha1-/7OBRCUDI1rSReqJ5Fs9v/BA7lo=}
    dev: true

  /is-binary-path/2.1.0:
    resolution: {integrity: sha1-6h9/O4DwZCNug0cPhsCcJU+0Wwk=}
    engines: {node: '>=8'}
    dependencies:
      binary-extensions: 2.2.0
    dev: true

  /is-boolean-object/1.1.1:
    resolution: {integrity: sha1-PAh48DXLghIo01DS4eNnGXFqPeg=}
    engines: {node: '>= 0.4'}
    dependencies:
      call-bind: 1.0.2
    dev: true

  /is-callable/1.2.4:
    resolution: {integrity: sha1-RzAdWN0CWUB4ZVR4U99tYf5HGUU=}
    engines: {node: '>= 0.4'}
    dev: true

  /is-core-module/2.4.0:
    resolution: {integrity: sha512-6A2fkfq1rfeQZjxrZJGerpLCTHRNEBiSgnu0+obeJpEPZRUooHgsizvzv0ZjJwOz3iWIHdJtVWJ/tmPr3D21/A==}
    dependencies:
      has: 1.0.3
    dev: true

  /is-date-object/1.0.4:
    resolution: {integrity: sha1-VQz8wDr62gXuo90wmBx7CVUfc+U=}
    engines: {node: '>= 0.4'}
    dev: true

  /is-extglob/2.1.1:
    resolution: {integrity: sha1-qIwCU1eR8C7TfHahueqXc8gz+MI=}
    engines: {node: '>=0.10.0'}
    dev: true

  /is-glob/4.0.1:
    resolution: {integrity: sha512-5G0tKtBTFImOqDnLB2hG6Bp2qcKEFduo4tZu9MT/H6NQv/ghhy30o55ufafxJ/LdH79LLs2Kfrn85TLKyA7BUg==}
    engines: {node: '>=0.10.0'}
    dependencies:
      is-extglob: 2.1.1
    dev: true

  /is-glob/4.0.3:
    resolution: {integrity: sha1-ZPYeQsu7LuwgcanawLKLoeZdUIQ=}
    engines: {node: '>=0.10.0'}
    dependencies:
      is-extglob: 2.1.1
    dev: true

  /is-negative-zero/2.0.2:
    resolution: {integrity: sha1-e/bwOigAO4s5Zd46wm9mTXZfMVA=}
    engines: {node: '>= 0.4'}
    dev: true

  /is-number-object/1.0.5:
    resolution: {integrity: sha1-bt+u7XlQz/Ga/tzp+/yp7m3Sies=}
    engines: {node: '>= 0.4'}
    dev: true

  /is-number/7.0.0:
    resolution: {integrity: sha1-dTU0W4lnNNX4DE0GxQlVUnoU8Ss=}
    engines: {node: '>=0.12.0'}
    dev: true

  /is-regex/1.1.4:
    resolution: {integrity: sha1-7vVmPNWfpMCuM5UFMj32hUuxWVg=}
    engines: {node: '>= 0.4'}
    dependencies:
      call-bind: 1.0.2
      has-tostringtag: 1.0.0
    dev: true

  /is-shared-array-buffer/1.0.2:
    resolution: {integrity: sha1-jyWcVztgtqMtQFihoHQwwKc0THk=}
    dependencies:
      call-bind: 1.0.2
    dev: true

  /is-string/1.0.7:
    resolution: {integrity: sha1-DdEr8gBvJVu1j2lREO/3SR7rwP0=}
    engines: {node: '>= 0.4'}
    dependencies:
      has-tostringtag: 1.0.0
    dev: true

  /is-symbol/1.0.4:
    resolution: {integrity: sha1-ptrJO2NbBjymhyI23oiRClevE5w=}
    engines: {node: '>= 0.4'}
    dependencies:
      has-symbols: 1.0.3
    dev: true

  /is-weakref/1.0.2:
    resolution: {integrity: sha1-lSnzg6kzggXol2XgOS78LxAPBvI=}
    dependencies:
      call-bind: 1.0.2
    dev: true

  /isexe/2.0.0:
    resolution: {integrity: sha512-RHxMLp9lnKHGHRng9QFhRCMbYAcVpn69smSGcq3f36xjgVVWThj4qqLbTLlq7Ssj8B+fIQ1EuCEGI2lKsyQeIw==}
    dev: true

  /jju/1.4.0:
    resolution: {integrity: sha1-o6vicYryQaKykE+EpiWXDzia4yo=}
    dev: true

  /js-tokens/4.0.0:
    resolution: {integrity: sha512-RdJUflcE3cUzKiMqQgsCu06FPu9UdIJO0beYbPhHN4k6apgJtifcoCtT9bcxOpYBtpD2kCM6Sbzg4CausW/PKQ==}
    dev: true

  /js-yaml/3.14.1:
    resolution: {integrity: sha512-okMH7OXXJ7YrN9Ok3/SXrnu4iX9yOk+25nqX4imS2npuvTYDmo/QEZoqwZkYaIDk3jVvBOTOIEgEhaLOynBS9g==}
    hasBin: true
    dependencies:
      argparse: 1.0.10
      esprima: 4.0.1
    dev: true

  /js-yaml/4.1.0:
    resolution: {integrity: sha512-wpxZs9NoxZaJESJGIZTyDEaYpl0FKSA+FB9aJiyemKhMwkxQg63h4T1KJgUGHpTqPDNRcmmYLugrRjJlBtWvRA==}
    hasBin: true
    dependencies:
      argparse: 2.0.1
    dev: true

  /json-schema-traverse/0.4.1:
    resolution: {integrity: sha512-xbbCH5dCYU5T8LcEhhuh7HJ88HXuW3qsI3Y0zOZFKfZEHcpWiHU/Jxzk629Brsab/mMiHQti9wMP+845RPe3Vg==}
    dev: true

  /json-stable-stringify-without-jsonify/1.0.1:
    resolution: {integrity: sha512-Bdboy+l7tA3OGW6FjyFHWkP5LuByj1Tk33Ljyq0axyzdk9//JSi2u3fP1QSmd1KNwq6VOKYGlAu87CisVir6Pw==}
    dev: true

  /jsonfile/4.0.0:
    resolution: {integrity: sha1-h3Gq4HmbZAdrdmQPygWPnBDjPss=}
    optionalDependencies:
      graceful-fs: 4.2.6
    dev: true

  /jsonpath-plus/4.0.0:
    resolution: {integrity: sha1-lUtp+qPYsH8wri+eYBF2pLDSgG4=}
    engines: {node: '>=10.0'}
    dev: true

  /jsx-ast-utils/2.4.1:
    resolution: {integrity: sha1-ERSkwSCUgdsGxpDCtPSIzGZfZX4=}
    engines: {node: '>=4.0'}
    dependencies:
      array-includes: 3.1.5
      object.assign: 4.1.2
    dev: true

  /levn/0.4.1:
    resolution: {integrity: sha512-+bT2uH4E5LGE7h/n3evcS/sQlJXCpIp6ym8OWJ5eV6+67Dsql/LaaT7qJBAt2rzfoa/5QBGBhxDix1dMt2kQKQ==}
    engines: {node: '>= 0.8.0'}
    dependencies:
      prelude-ls: 1.2.1
      type-check: 0.4.0
    dev: true

  /lodash.get/4.4.2:
    resolution: {integrity: sha1-LRd/ZS+jHpObRDjVNBSZ36OCXpk=}
    dev: true

  /lodash.isequal/4.5.0:
    resolution: {integrity: sha1-QVxEePK8wwEgwizhDtMib30+GOA=}
    dev: true

  /lodash.merge/4.6.2:
    resolution: {integrity: sha512-0KpjqXRVvrYyCsX1swR/XTK0va6VQkQM6MNo7PqW77ByjAhoARA8EfrP1N4+KlKj8YS0ZUCtRT/YUuhyYDujIQ==}
    dev: true

  /loose-envify/1.4.0:
    resolution: {integrity: sha1-ce5R+nvkyuwaY4OffmgtgTLTDK8=}
    hasBin: true
    dependencies:
      js-tokens: 4.0.0
    dev: true

  /lru-cache/6.0.0:
    resolution: {integrity: sha1-bW/mVw69lqr5D8rR2vo7JWbbOpQ=}
    engines: {node: '>=10'}
    dependencies:
      yallist: 4.0.0
    dev: true

  /merge2/1.4.1:
    resolution: {integrity: sha1-Q2iJL4hekHRVpv19xVwMnUBJkK4=}
    engines: {node: '>= 8'}
    dev: true

  /micromatch/4.0.4:
    resolution: {integrity: sha1-iW1Rnf6dsl/OlM63pQCRm/iB6/k=}
    engines: {node: '>=8.6'}
    dependencies:
      braces: 3.0.2
      picomatch: 2.3.0
    dev: true

  /minimatch/3.0.4:
    resolution: {integrity: sha512-yJHVQEhyqPLUTgt9B83PXu6W3rx4MvvHvSUvToogpwoGDOUQ+yDrR0HRot+yOCdCO7u4hX3pWft6kWBBcqh0UA==}
    dependencies:
      brace-expansion: 1.1.11
    dev: true

  /minimatch/3.1.2:
    resolution: {integrity: sha512-J7p63hRiAjw1NDEww1W7i37+ByIrOWO5XQQAzZ3VOcL0PNybwpfmV/N05zFAzwQ9USyEcX6t3UO+K5aqBQOIHw==}
    dependencies:
      brace-expansion: 1.1.11
    dev: true

  /minimist/1.2.5:
    resolution: {integrity: sha512-FM9nNUYrRBAELZQT3xeZQ7fmMOBg6nWNmJKTcgsJeaLstP/UODVpGsr5OhXhhXg6f+qtJ8uiZ+PUxkDWcgIXLw==}
    dev: true

  /mkdirp/0.5.5:
    resolution: {integrity: sha512-NKmAlESf6jMGym1++R0Ra7wvhV+wFW63FaSOFPwRahvea0gMUcGUhVeAg/0BC0wiv9ih5NYPB1Wn1UEI1/L+xQ==}
    hasBin: true
    dependencies:
      minimist: 1.2.5
    dev: true

  /ms/2.1.2:
    resolution: {integrity: sha512-sGkPx+VjMtmA6MX27oA4FBFELFCZZ4S4XqeGOXCv68tT+jb3vk/RyaKWP0PTKyWtmLSM0b+adUTEvbs1PEaH2w==}
    dev: true

  /natural-compare/1.4.0:
    resolution: {integrity: sha512-OWND8ei3VtNC9h7V60qff3SVobHr996CTwgxubgyQYEpg290h9J0buyECNNJexkFm5sOajh5G116RYA1c8ZMSw==}
    dev: true

  /normalize-path/3.0.0:
    resolution: {integrity: sha1-Dc1p/yOhybEf0JeDFmRKA4ghamU=}
    engines: {node: '>=0.10.0'}
    dev: true

  /object-assign/4.1.1:
    resolution: {integrity: sha1-IQmtx5ZYh8/AXLvUQsrIv7s2CGM=}
    engines: {node: '>=0.10.0'}
    dev: true

  /object-inspect/1.12.2:
    resolution: {integrity: sha1-wGQfJjlFMvKKuNeWq5VOQ8AJqOo=}
    dev: true

  /object-keys/1.1.1:
    resolution: {integrity: sha1-HEfyct8nfzsdrwYWd9nILiMixg4=}
    engines: {node: '>= 0.4'}
    dev: true

  /object.assign/4.1.2:
    resolution: {integrity: sha1-DtVKNC7Os3s4/3brgxoOeIy2OUA=}
    engines: {node: '>= 0.4'}
    dependencies:
      call-bind: 1.0.2
      define-properties: 1.1.4
      has-symbols: 1.0.3
      object-keys: 1.1.1
    dev: true

  /object.entries/1.1.5:
    resolution: {integrity: sha1-4azdF8TeLNltWghIfPuduE2IGGE=}
    engines: {node: '>= 0.4'}
    dependencies:
      call-bind: 1.0.2
      define-properties: 1.1.4
      es-abstract: 1.20.1
    dev: true

  /object.fromentries/2.0.5:
    resolution: {integrity: sha1-ezeyBRCcIedB5gVyf+iwrV+gglE=}
    engines: {node: '>= 0.4'}
    dependencies:
      call-bind: 1.0.2
      define-properties: 1.1.4
      es-abstract: 1.20.1
    dev: true

  /object.hasown/1.1.1:
    resolution: {integrity: sha1-rR7sxg0D9JRgYAQw2X8jiCz1kqM=}
    dependencies:
      define-properties: 1.1.4
      es-abstract: 1.20.1
    dev: true

  /object.values/1.1.5:
    resolution: {integrity: sha1-lZ9j486e8QhyAzMIITHkpFm3Fqw=}
    engines: {node: '>= 0.4'}
    dependencies:
      call-bind: 1.0.2
      define-properties: 1.1.4
      es-abstract: 1.20.1
    dev: true

  /once/1.4.0:
    resolution: {integrity: sha512-lNaJgI+2Q5URQBkccEKHTQOPaXdUxnZZElQTZY0MFUAuaEqe1E+Nyvgdz/aIyNi6Z9MzO5dv1H8n58/GELp3+w==}
    dependencies:
      wrappy: 1.0.2
    dev: true

  /optionator/0.9.1:
    resolution: {integrity: sha512-74RlY5FCnhq4jRxVUPKDaRwrVNXMqsGsiW6AJw4XK8hmtm10wC0ypZBLw5IIp85NZMr91+qd1RvvENwg7jjRFw==}
    engines: {node: '>= 0.8.0'}
    dependencies:
      deep-is: 0.1.3
      fast-levenshtein: 2.0.6
      levn: 0.4.1
      prelude-ls: 1.2.1
      type-check: 0.4.0
      word-wrap: 1.2.3
    dev: true

  /parent-module/1.0.1:
    resolution: {integrity: sha512-GQ2EWRpQV8/o+Aw8YqtfZZPfNRWZYkbidE9k5rpl/hC3vtHHBfGm2Ifi6qWV+coDGkrUKZAxE3Lot5kcsRlh+g==}
    engines: {node: '>=6'}
    dependencies:
      callsites: 3.1.0
    dev: true

  /path-is-absolute/1.0.1:
    resolution: {integrity: sha512-AVbw3UJ2e9bq64vSaS9Am0fje1Pa8pbGqTTsmXfaIiMpnr5DlDhfJOuLj9Sf95ZPVDAUerDfEk88MPmPe7UCQg==}
    engines: {node: '>=0.10.0'}
    dev: true

  /path-key/3.1.1:
    resolution: {integrity: sha512-ojmeN0qd+y0jszEtoY48r0Peq5dwMEkIlCOu6Q5f41lfkswXuKtYrhgoTpLnyIcHm24Uhqx+5Tqm2InSwLhE6Q==}
    engines: {node: '>=8'}
    dev: true

  /path-parse/1.0.7:
    resolution: {integrity: sha512-LDJzPVEEEPR+y48z93A0Ed0yXb8pAByGWo/k5YYdYgpY2/2EsOsksJrq7lOHxryrVOn1ejG6oAp8ahvOIQD8sw==}
    dev: true

  /path-type/4.0.0:
    resolution: {integrity: sha1-hO0BwKe6OAr+CdkKjBgNzZ0DBDs=}
    engines: {node: '>=8'}
    dev: true

  /picomatch/2.3.0:
    resolution: {integrity: sha1-8fBh3o9qS/AiiS4tEoI0+5gwKXI=}
    engines: {node: '>=8.6'}
    dev: true

  /prelude-ls/1.2.1:
    resolution: {integrity: sha512-vkcDPrRZo1QZLbn5RLGPpg/WmIQ65qoWWhcGKf/b5eplkkarX0m9z8ppCat4mlOqUsWpyNuYgO3VRyrYHSzX5g==}
    engines: {node: '>= 0.8.0'}
    dev: true

  /prop-types/15.7.2:
    resolution: {integrity: sha1-UsQedbjIfnK52TYOAga5ncv/psU=}
    dependencies:
      loose-envify: 1.4.0
      object-assign: 4.1.1
      react-is: 16.13.1
    dev: true

  /punycode/2.1.1:
    resolution: {integrity: sha512-XRsRjdf+j5ml+y/6GKHPZbrF/8p2Yga0JPtdqTIY2Xe5ohJPD9saDJJLPvp9+NSBprVvevdXZybnj2cv8OEd0A==}
    engines: {node: '>=6'}
    dev: true

  /queue-microtask/1.2.3:
    resolution: {integrity: sha1-SSkii7xyTfrEPg77BYyve2z7YkM=}
    dev: true

  /react-is/16.13.1:
    resolution: {integrity: sha1-eJcppNw23imZ3BVt1sHZwYzqVqQ=}
    dev: true

  /readdirp/3.5.0:
    resolution: {integrity: sha1-m6dMAZsV02UnjS6Ru4xI17TULJ4=}
    engines: {node: '>=8.10.0'}
    dependencies:
      picomatch: 2.3.0
    dev: true

  /regexp.prototype.flags/1.4.3:
    resolution: {integrity: sha1-h8qzD4D2ZmAYGju3v1mBqHKzZ6w=}
    engines: {node: '>= 0.4'}
    dependencies:
      call-bind: 1.0.2
      define-properties: 1.1.4
      functions-have-names: 1.2.3
    dev: true

  /regexpp/3.2.0:
    resolution: {integrity: sha512-pq2bWo9mVD43nbts2wGv17XLiNLya+GklZ8kaDLV2Z08gDCsGpnKn9BFMepvWuHCbyVvY7J5o5+BVvoQbmlJLg==}
    engines: {node: '>=8'}
    dev: true

  /resolve-from/4.0.0:
    resolution: {integrity: sha512-pb/MYmXstAkysRFx8piNI1tGFNQIFA3vkE3Gq4EuA1dF6gHp/+vgZqsCGJapvy8N3Q+4o7FwvquPJcnZ7RYy4g==}
    engines: {node: '>=4'}
    dev: true

  /resolve/1.17.0:
    resolution: {integrity: sha1-sllBtUloIxzC0bt2p5y38sC/hEQ=}
    dependencies:
      path-parse: 1.0.7
    dev: true

  /resolve/1.19.0:
    resolution: {integrity: sha1-GvW/YwQJc0oGfK4pMYqsf6KaJnw=}
    dependencies:
      is-core-module: 2.4.0
      path-parse: 1.0.7
    dev: true

  /resolve/1.20.0:
    resolution: {integrity: sha512-wENBPt4ySzg4ybFQW2TT1zMQucPK95HSh/nq2CFTZVOGut2+pQvSsgtda4d26YrYcr067wjbmzOG8byDPBX63A==}
    dependencies:
      is-core-module: 2.4.0
      path-parse: 1.0.7
    dev: true

  /resolve/2.0.0-next.3:
    resolution: {integrity: sha1-1BAWKT1KhYajnKXZtfFcvqH1XkY=}
    dependencies:
      is-core-module: 2.4.0
      path-parse: 1.0.7
    dev: true

  /reusify/1.0.4:
    resolution: {integrity: sha1-kNo4Kx4SbvwCFG6QhFqI2xKSXXY=}
    engines: {iojs: '>=1.0.0', node: '>=0.10.0'}
    dev: true

  /rimraf/3.0.2:
    resolution: {integrity: sha512-JZkJMZkAGFFPP2YqXZXPbMlMBgsxzE8ILs4lMIX/2o0L9UBw9O/Y3o6wFw/i9YLapcUJWwqbi3kdxIPdC62TIA==}
    hasBin: true
    dependencies:
      glob: 7.1.7
    dev: true

  /run-parallel/1.2.0:
    resolution: {integrity: sha1-ZtE2jae9+SHrnZW9GpIp5/IaQ+4=}
    dependencies:
      queue-microtask: 1.2.3
    dev: true

  /semver/5.7.1:
    resolution: {integrity: sha512-sauaDf/PZdVgrLTNYHRtpXa1iRiKcaebiKQ1BJdpQlWH2lCvexQdX55snPFyK7QzpudqbCI0qXFfOasHdyNDGQ==}
    hasBin: true
    dev: true

  /semver/6.3.0:
    resolution: {integrity: sha1-7gpkyK9ejO6mdoexM3YeG+y9HT0=}
    hasBin: true
    dev: true

  /semver/7.3.7:
    resolution: {integrity: sha1-EsW2Sa/b+QSXB3luIqQCiBTOUj8=}
    engines: {node: '>=10'}
    hasBin: true
    dependencies:
      lru-cache: 6.0.0
    dev: true

  /shebang-command/2.0.0:
    resolution: {integrity: sha512-kHxr2zZpYtdmrN1qDjrrX/Z1rR1kG8Dx+gkpK1G4eXmvXswmcE1hTWBWYUzlraYw1/yZp6YuDY77YtvbN0dmDA==}
    engines: {node: '>=8'}
    dependencies:
      shebang-regex: 3.0.0
    dev: true

  /shebang-regex/3.0.0:
    resolution: {integrity: sha512-7++dFhtcx3353uBaq8DDR4NuxBetBzC7ZQOhmTQInHEd6bSrXdiEyzCvG07Z44UYdLShWUyXt5M/yhz8ekcb1A==}
    engines: {node: '>=8'}
    dev: true

  /side-channel/1.0.4:
    resolution: {integrity: sha1-785cj9wQTudRslxY1CkAEfpeos8=}
    dependencies:
      call-bind: 1.0.2
      get-intrinsic: 1.1.1
      object-inspect: 1.12.2
    dev: true

  /slash/3.0.0:
    resolution: {integrity: sha1-ZTm+hwwWWtvVJAIg2+Nh8bxNRjQ=}
    engines: {node: '>=8'}
    dev: true

  /sprintf-js/1.0.3:
    resolution: {integrity: sha1-BOaSb2YolTVPPdAVIDYzuFcpfiw=}
    dev: true

  /string-argv/0.3.1:
    resolution: {integrity: sha1-leL77AQnrhkYSTX4FtdKqkxcGdo=}
    engines: {node: '>=0.6.19'}
    dev: true

  /string.prototype.matchall/4.0.7:
    resolution: {integrity: sha1-jm7LDYofsf2kcNgazsstugV6SB0=}
    dependencies:
      call-bind: 1.0.2
      define-properties: 1.1.4
      es-abstract: 1.20.1
      get-intrinsic: 1.1.1
      has-symbols: 1.0.3
      internal-slot: 1.0.3
      regexp.prototype.flags: 1.4.3
      side-channel: 1.0.4
    dev: true

  /string.prototype.trimend/1.0.5:
    resolution: {integrity: sha1-kUpluqqyX73U7ikcp93lfoacuNA=}
    dependencies:
      call-bind: 1.0.2
      define-properties: 1.1.4
      es-abstract: 1.20.1
    dev: true

  /string.prototype.trimstart/1.0.5:
    resolution: {integrity: sha1-VGbZO6WM+iE0g5+B1/QkN+jAH+8=}
    dependencies:
      call-bind: 1.0.2
      define-properties: 1.1.4
      es-abstract: 1.20.1
    dev: true

  /strip-ansi/6.0.1:
    resolution: {integrity: sha512-Y38VPSHcqkFrCpFnQ9vuSXmquuv5oXOKpGeT6aGrr3o3Gc9AlVa6JBfUSOCnbxGGZF+/0ooI7KrPuUSztUdU5A==}
    engines: {node: '>=8'}
    dependencies:
      ansi-regex: 5.0.1
    dev: true

  /strip-json-comments/3.1.1:
    resolution: {integrity: sha512-6fPc+R4ihwqP6N/aIv2f1gMH8lOVtWQHoqC4yK6oSDVVocumAsfCqjkXnqiYMhmMwS/mEHLp7Vehlt3ql6lEig==}
    engines: {node: '>=8'}
    dev: true

  /supports-color/5.5.0:
    resolution: {integrity: sha512-QjVjwdXIt408MIiAqCX4oUKsgU2EqAGzs2Ppkm4aQYbjm+ZEWEcW4SfFNTr4uMNZma0ey4f5lgLrkB0aX0QMow==}
    engines: {node: '>=4'}
    dependencies:
      has-flag: 3.0.0
    dev: true

  /supports-color/7.2.0:
    resolution: {integrity: sha512-qpCAvRl9stuOHveKsn7HncJRvv501qIacKzQlO/+Lwxc9+0q2wLyv4Dfvt80/DPn2pqOBsJdDiogXGR9+OvwRw==}
    engines: {node: '>=8'}
    dependencies:
      has-flag: 4.0.0
    dev: true

  /tapable/1.1.3:
    resolution: {integrity: sha1-ofzMBrWNth/XpF2i2kT186Pme6I=}
    engines: {node: '>=6'}
    dev: true

  /text-table/0.2.0:
    resolution: {integrity: sha512-N+8UisAXDGk8PFXP4HAzVR9nbfmVJ3zYLAWiTIoqC5v5isinhr+r5uaO8+7r3BMfuNIufIsA7RdpVgacC2cSpw==}
    dev: true

  /to-regex-range/5.0.1:
    resolution: {integrity: sha1-FkjESq58jZiKMmAY7XL1tN0DkuQ=}
    engines: {node: '>=8.0'}
    dependencies:
      is-number: 7.0.0
    dev: true

  /true-case-path/2.2.1:
    resolution: {integrity: sha1-xb8EpbvsP9EYvkCERhs6J8TXlr8=}
    dev: true

  /tslib/1.14.1:
    resolution: {integrity: sha512-Xni35NKzjgMrwevysHTCArtLDpPvye8zV/0E4EyYn43P7/7qvQwPh9BGkHewbMulVntbigmcT7rdX3BNo9wRJg==}
    dev: true

  /tslint/5.20.1_typescript@4.8.4:
    resolution: {integrity: sha512-EcMxhzCFt8k+/UP5r8waCf/lzmeSyVlqxqMEDQE7rWYiQky8KpIBz1JAoYXfROHrPZ1XXd43q8yQnULOLiBRQg==}
    engines: {node: '>=4.8.0'}
    hasBin: true
    peerDependencies:
      typescript: '>=2.3.0-dev || >=2.4.0-dev || >=2.5.0-dev || >=2.6.0-dev || >=2.7.0-dev || >=2.8.0-dev || >=2.9.0-dev || >=3.0.0-dev || >= 3.1.0-dev || >= 3.2.0-dev'
    dependencies:
      '@babel/code-frame': 7.12.13
      builtin-modules: 1.1.1
      chalk: 2.4.2
      commander: 2.20.3
      diff: 4.0.2
      glob: 7.1.7
      js-yaml: 3.14.1
      minimatch: 3.0.4
      mkdirp: 0.5.5
      resolve: 1.20.0
      semver: 5.7.1
      tslib: 1.14.1
      tsutils: 2.29.0_typescript@4.8.4
      typescript: 4.8.4
    dev: true

  /tsutils/2.29.0_typescript@4.8.4:
    resolution: {integrity: sha512-g5JVHCIJwzfISaXpXE1qvNalca5Jwob6FjI4AoPlqMusJ6ftFE7IkkFoMhVLRgK+4Kx3gkzb8UZK5t5yTTvEmA==}
    peerDependencies:
      typescript: '>=2.1.0 || >=2.1.0-dev || >=2.2.0-dev || >=2.3.0-dev || >=2.4.0-dev || >=2.5.0-dev || >=2.6.0-dev || >=2.7.0-dev || >=2.8.0-dev || >=2.9.0-dev || >= 3.0.0-dev || >= 3.1.0-dev'
    dependencies:
      tslib: 1.14.1
      typescript: 4.8.4
    dev: true

<<<<<<< HEAD
  /tsutils/3.21.0_typescript@4.7.4:
    resolution: {integrity: sha1-tIcX05TOpsHglpg+7Vjp1hcVtiM=}
=======
  /tsutils/3.21.0_typescript@4.8.4:
    resolution: {integrity: sha512-mHKK3iUXL+3UF6xL5k0PEhKRUBKPBCv/+RkEOpjRWxxx27KKRBmmA60A9pgOUvMi8GKhRMPEmjBRPzs2W7O1OA==}
>>>>>>> 7968688f
    engines: {node: '>= 6'}
    peerDependencies:
      typescript: '>=2.8.0 || >= 3.2.0-dev || >= 3.3.0-dev || >= 3.4.0-dev || >= 3.5.0-dev || >= 3.6.0-dev || >= 3.6.0-beta || >= 3.7.0-dev || >= 3.7.0-beta'
    dependencies:
      tslib: 1.14.1
      typescript: 4.8.4
    dev: true

  /type-check/0.4.0:
    resolution: {integrity: sha512-XleUoc9uwGXqjWwXaUTZAmzMcFZ5858QA2vvx1Ur5xIcixXIP+8LnFDgRplU30us6teqdlskFfu+ae4K79Ooew==}
    engines: {node: '>= 0.8.0'}
    dependencies:
      prelude-ls: 1.2.1
    dev: true

  /type-fest/0.20.2:
    resolution: {integrity: sha512-Ne+eE4r0/iWnpAxD852z3A+N0Bt5RN//NjJwRd2VFHEmrywxf5vsZlh4R6lixl6B+wz/8d+maTSAkN1FIkI3LQ==}
    engines: {node: '>=10'}
    dev: true

  /typescript/4.8.4:
    resolution: {integrity: sha1-xGSryhWWaVl75flriUNQCyOOYOY=}
    engines: {node: '>=4.2.0'}
    hasBin: true
    dev: true

  /unbox-primitive/1.0.2:
    resolution: {integrity: sha1-KQMgIQV9Xmzb0IxRKcIm3/jtb54=}
    dependencies:
      call-bind: 1.0.2
      has-bigints: 1.0.2
      has-symbols: 1.0.3
      which-boxed-primitive: 1.0.2
    dev: true

  /universalify/0.1.2:
    resolution: {integrity: sha1-tkb2m+OULavOzJ1mOcgNwQXvqmY=}
    engines: {node: '>= 4.0.0'}
    dev: true

  /uri-js/4.4.1:
    resolution: {integrity: sha512-7rKUyy33Q1yc98pQ1DAmLtwX109F7TIfWlW1Ydo8Wl1ii1SeHieeh0HHfPeL2fMXK6z0s8ecKs9frCuLJvndBg==}
    dependencies:
      punycode: 2.1.1
    dev: true

  /v8-compile-cache/2.3.0:
    resolution: {integrity: sha512-l8lCEmLcLYZh4nbunNZvQCJc5pv7+RCwa8q/LdUx8u7lsWvPDKmpodJAJNwkAhJC//dFY48KuIEmjtd4RViDrA==}
    dev: true

  /validator/13.7.0:
    resolution: {integrity: sha1-T5ZYuhO6jz2C7ogdNRZInqhcCFc=}
    engines: {node: '>= 0.10'}
    dev: true

  /which-boxed-primitive/1.0.2:
    resolution: {integrity: sha1-E3V7yJsgmwSf5dhkMOIc9AqJqOY=}
    dependencies:
      is-bigint: 1.0.2
      is-boolean-object: 1.1.1
      is-number-object: 1.0.5
      is-string: 1.0.7
      is-symbol: 1.0.4
    dev: true

  /which/2.0.2:
    resolution: {integrity: sha512-BLI3Tl1TW3Pvl70l3yq3Y64i+awpwXqsGBYWkkqMtnbXgrMD+yj7rhW0kuEDxzJaYXGjEW5ogapKNMEKNMjibA==}
    engines: {node: '>= 8'}
    hasBin: true
    dependencies:
      isexe: 2.0.0
    dev: true

  /word-wrap/1.2.3:
    resolution: {integrity: sha512-Hz/mrNwitNRh/HUAtM/VT/5VH+ygD6DV7mYKZAtHOrbs8U7lvPS6xf7EJKMF0uW1KJCl0H701g3ZGus+muE5vQ==}
    engines: {node: '>=0.10.0'}
    dev: true

  /wrappy/1.0.2:
    resolution: {integrity: sha512-l4Sp/DRseor9wL6EvV2+TuQn63dMkPjZ/sp9XkghTEbV9KlPS1xUsZ3u7/IQO4wxtcFB4bgpQPRcR3QCvezPcQ==}
    dev: true

  /yallist/4.0.0:
    resolution: {integrity: sha1-m7knkNnA7/7GO+c1GeEaNQGaOnI=}
    dev: true

  /z-schema/5.0.3:
    resolution: {integrity: sha1-aPr7m3Nfx/PInquz5aY1O017STU=}
    engines: {node: '>=8.0.0'}
    hasBin: true
    dependencies:
      lodash.get: 4.4.2
      lodash.isequal: 4.5.0
      validator: 13.7.0
    optionalDependencies:
      commander: 2.20.3
    dev: true

<<<<<<< HEAD
  file:../temp/tarballs/rushstack-eslint-config-3.0.1.tgz_valmiib6gbzc7jhcbpocdsabay:
    resolution: {tarball: file:../temp/tarballs/rushstack-eslint-config-3.0.1.tgz}
    id: file:../temp/tarballs/rushstack-eslint-config-3.0.1.tgz
    name: '@rushstack/eslint-config'
    version: 3.0.1
=======
  file:../temp/tarballs/rushstack-eslint-config-3.1.1.tgz_esueefhpt5ql6xiqdj4wcgwfzi:
    resolution: {tarball: file:../temp/tarballs/rushstack-eslint-config-3.1.1.tgz}
    id: file:../temp/tarballs/rushstack-eslint-config-3.1.1.tgz
    name: '@rushstack/eslint-config'
    version: 3.1.1
>>>>>>> 7968688f
    peerDependencies:
      eslint: ^6.0.0 || ^7.0.0 || ^8.0.0
      typescript: '>=4.7.0'
    dependencies:
      '@rushstack/eslint-patch': file:../temp/tarballs/rushstack-eslint-patch-1.2.0.tgz
<<<<<<< HEAD
      '@rushstack/eslint-plugin': file:../temp/tarballs/rushstack-eslint-plugin-0.10.0.tgz_valmiib6gbzc7jhcbpocdsabay
      '@rushstack/eslint-plugin-packlets': file:../temp/tarballs/rushstack-eslint-plugin-packlets-0.5.0.tgz_valmiib6gbzc7jhcbpocdsabay
      '@rushstack/eslint-plugin-security': file:../temp/tarballs/rushstack-eslint-plugin-security-0.4.0.tgz_valmiib6gbzc7jhcbpocdsabay
      '@typescript-eslint/eslint-plugin': 5.30.3_exlp6dxqua5sxvf2mpdocyqr3m
      '@typescript-eslint/experimental-utils': 5.30.3_valmiib6gbzc7jhcbpocdsabay
      '@typescript-eslint/parser': 5.30.3_valmiib6gbzc7jhcbpocdsabay
      '@typescript-eslint/typescript-estree': 5.30.7_typescript@4.7.4
=======
      '@rushstack/eslint-plugin': file:../temp/tarballs/rushstack-eslint-plugin-0.11.0.tgz_esueefhpt5ql6xiqdj4wcgwfzi
      '@rushstack/eslint-plugin-packlets': file:../temp/tarballs/rushstack-eslint-plugin-packlets-0.6.1.tgz_esueefhpt5ql6xiqdj4wcgwfzi
      '@rushstack/eslint-plugin-security': file:../temp/tarballs/rushstack-eslint-plugin-security-0.5.0.tgz_esueefhpt5ql6xiqdj4wcgwfzi
      '@typescript-eslint/eslint-plugin': 5.38.1_dgdlt47nc666rkw3n5usybcqsa
      '@typescript-eslint/experimental-utils': 5.38.1_esueefhpt5ql6xiqdj4wcgwfzi
      '@typescript-eslint/parser': 5.38.1_esueefhpt5ql6xiqdj4wcgwfzi
      '@typescript-eslint/typescript-estree': 5.38.1_typescript@4.8.4
>>>>>>> 7968688f
      eslint: 8.7.0
      eslint-plugin-promise: 6.0.0_eslint@8.7.0
      eslint-plugin-react: 7.27.1_eslint@8.7.0
      eslint-plugin-tsdoc: 0.2.16
      typescript: 4.8.4
    transitivePeerDependencies:
      - supports-color
    dev: true

  file:../temp/tarballs/rushstack-eslint-patch-1.2.0.tgz:
    resolution: {tarball: file:../temp/tarballs/rushstack-eslint-patch-1.2.0.tgz}
    name: '@rushstack/eslint-patch'
    version: 1.2.0
    dev: true

  file:../temp/tarballs/rushstack-eslint-plugin-0.11.0.tgz_esueefhpt5ql6xiqdj4wcgwfzi:
    resolution: {tarball: file:../temp/tarballs/rushstack-eslint-plugin-0.11.0.tgz}
    id: file:../temp/tarballs/rushstack-eslint-plugin-0.11.0.tgz
    name: '@rushstack/eslint-plugin'
    version: 0.11.0
    peerDependencies:
      eslint: ^6.0.0 || ^7.0.0 || ^8.0.0
    dependencies:
      '@rushstack/tree-pattern': file:../temp/tarballs/rushstack-tree-pattern-0.2.4.tgz
      '@typescript-eslint/experimental-utils': 5.38.1_esueefhpt5ql6xiqdj4wcgwfzi
      eslint: 8.7.0
    transitivePeerDependencies:
      - supports-color
      - typescript
    dev: true

  file:../temp/tarballs/rushstack-eslint-plugin-packlets-0.6.1.tgz_esueefhpt5ql6xiqdj4wcgwfzi:
    resolution: {tarball: file:../temp/tarballs/rushstack-eslint-plugin-packlets-0.6.1.tgz}
    id: file:../temp/tarballs/rushstack-eslint-plugin-packlets-0.6.1.tgz
    name: '@rushstack/eslint-plugin-packlets'
    version: 0.6.1
    peerDependencies:
      eslint: ^6.0.0 || ^7.0.0 || ^8.0.0
    dependencies:
      '@rushstack/tree-pattern': file:../temp/tarballs/rushstack-tree-pattern-0.2.4.tgz
      '@typescript-eslint/experimental-utils': 5.38.1_esueefhpt5ql6xiqdj4wcgwfzi
      eslint: 8.7.0
    transitivePeerDependencies:
      - supports-color
      - typescript
    dev: true

  file:../temp/tarballs/rushstack-eslint-plugin-security-0.5.0.tgz_esueefhpt5ql6xiqdj4wcgwfzi:
    resolution: {tarball: file:../temp/tarballs/rushstack-eslint-plugin-security-0.5.0.tgz}
    id: file:../temp/tarballs/rushstack-eslint-plugin-security-0.5.0.tgz
    name: '@rushstack/eslint-plugin-security'
    version: 0.5.0
    peerDependencies:
      eslint: ^6.0.0 || ^7.0.0 || ^8.0.0
    dependencies:
      '@rushstack/tree-pattern': file:../temp/tarballs/rushstack-tree-pattern-0.2.4.tgz
      '@typescript-eslint/experimental-utils': 5.38.1_esueefhpt5ql6xiqdj4wcgwfzi
      eslint: 8.7.0
    transitivePeerDependencies:
      - supports-color
      - typescript
    dev: true

<<<<<<< HEAD
  file:../temp/tarballs/rushstack-heft-0.47.9.tgz:
    resolution: {tarball: file:../temp/tarballs/rushstack-heft-0.47.9.tgz}
    name: '@rushstack/heft'
    version: 0.47.9
    engines: {node: '>=10.13.0'}
    hasBin: true
    dependencies:
      '@rushstack/heft-config-file': file:../temp/tarballs/rushstack-heft-config-file-0.9.6.tgz
      '@rushstack/node-core-library': file:../temp/tarballs/rushstack-node-core-library-3.51.2.tgz
      '@rushstack/rig-package': file:../temp/tarballs/rushstack-rig-package-0.3.15.tgz
      '@rushstack/ts-command-line': file:../temp/tarballs/rushstack-ts-command-line-4.12.3.tgz
=======
  file:../temp/tarballs/rushstack-heft-0.48.5.tgz:
    resolution: {tarball: file:../temp/tarballs/rushstack-heft-0.48.5.tgz}
    name: '@rushstack/heft'
    version: 0.48.5
    engines: {node: '>=10.13.0'}
    hasBin: true
    dependencies:
      '@rushstack/heft-config-file': file:../temp/tarballs/rushstack-heft-config-file-0.11.3.tgz
      '@rushstack/node-core-library': file:../temp/tarballs/rushstack-node-core-library-3.53.2.tgz
      '@rushstack/rig-package': file:../temp/tarballs/rushstack-rig-package-0.3.17.tgz
      '@rushstack/ts-command-line': file:../temp/tarballs/rushstack-ts-command-line-4.12.5.tgz
>>>>>>> 7968688f
      '@types/tapable': 1.0.6
      argparse: 1.0.10
      chokidar: 3.4.3
      fast-glob: 3.2.11
      git-repo-info: 2.1.1
      tapable: 1.1.3
      true-case-path: 2.2.1
    dev: true

<<<<<<< HEAD
  file:../temp/tarballs/rushstack-heft-config-file-0.9.6.tgz:
    resolution: {tarball: file:../temp/tarballs/rushstack-heft-config-file-0.9.6.tgz}
    name: '@rushstack/heft-config-file'
    version: 0.9.6
    engines: {node: '>=10.13.0'}
    dependencies:
      '@rushstack/node-core-library': file:../temp/tarballs/rushstack-node-core-library-3.51.2.tgz
      '@rushstack/rig-package': file:../temp/tarballs/rushstack-rig-package-0.3.15.tgz
      jsonpath-plus: 4.0.0
    dev: true

  file:../temp/tarballs/rushstack-heft-lint-plugin-0.1.0.tgz_@rushstack+heft@0.47.9:
    resolution: {tarball: file:../temp/tarballs/rushstack-heft-lint-plugin-0.1.0.tgz}
    id: file:../temp/tarballs/rushstack-heft-lint-plugin-0.1.0.tgz
    name: '@rushstack/heft-lint-plugin'
    version: 0.1.0
    peerDependencies:
      '@rushstack/heft': ^0.47.9
    dependencies:
      '@rushstack/heft': file:../temp/tarballs/rushstack-heft-0.47.9.tgz
      '@rushstack/node-core-library': file:../temp/tarballs/rushstack-node-core-library-3.51.2.tgz
      semver: 7.3.7
    dev: true

  file:../temp/tarballs/rushstack-heft-typescript-plugin-0.1.0.tgz_@rushstack+heft@0.47.9:
    resolution: {tarball: file:../temp/tarballs/rushstack-heft-typescript-plugin-0.1.0.tgz}
    id: file:../temp/tarballs/rushstack-heft-typescript-plugin-0.1.0.tgz
    name: '@rushstack/heft-typescript-plugin'
    version: 0.1.0
    peerDependencies:
      '@rushstack/heft': ^0.47.9
    dependencies:
      '@rushstack/heft': file:../temp/tarballs/rushstack-heft-0.47.9.tgz
      '@rushstack/heft-config-file': file:../temp/tarballs/rushstack-heft-config-file-0.9.6.tgz
      '@rushstack/node-core-library': file:../temp/tarballs/rushstack-node-core-library-3.51.2.tgz
      '@types/tapable': 1.0.6
      semver: 7.3.7
      tapable: 1.1.3
    dev: true

  file:../temp/tarballs/rushstack-node-core-library-3.51.2.tgz:
    resolution: {tarball: file:../temp/tarballs/rushstack-node-core-library-3.51.2.tgz}
    name: '@rushstack/node-core-library'
    version: 3.51.2
=======
  file:../temp/tarballs/rushstack-heft-config-file-0.11.3.tgz:
    resolution: {tarball: file:../temp/tarballs/rushstack-heft-config-file-0.11.3.tgz}
    name: '@rushstack/heft-config-file'
    version: 0.11.3
    engines: {node: '>=10.13.0'}
    dependencies:
      '@rushstack/node-core-library': file:../temp/tarballs/rushstack-node-core-library-3.53.2.tgz
      '@rushstack/rig-package': file:../temp/tarballs/rushstack-rig-package-0.3.17.tgz
      jsonpath-plus: 4.0.0
    dev: true

  file:../temp/tarballs/rushstack-node-core-library-3.53.2.tgz:
    resolution: {tarball: file:../temp/tarballs/rushstack-node-core-library-3.53.2.tgz}
    name: '@rushstack/node-core-library'
    version: 3.53.2
>>>>>>> 7968688f
    dependencies:
      '@types/node': 12.20.24
      colors: 1.2.5
      fs-extra: 7.0.1
      import-lazy: 4.0.0
      jju: 1.4.0
      resolve: 1.17.0
      semver: 7.3.7
      z-schema: 5.0.3
    dev: true

<<<<<<< HEAD
  file:../temp/tarballs/rushstack-rig-package-0.3.15.tgz:
    resolution: {tarball: file:../temp/tarballs/rushstack-rig-package-0.3.15.tgz}
    name: '@rushstack/rig-package'
    version: 0.3.15
=======
  file:../temp/tarballs/rushstack-rig-package-0.3.17.tgz:
    resolution: {tarball: file:../temp/tarballs/rushstack-rig-package-0.3.17.tgz}
    name: '@rushstack/rig-package'
    version: 0.3.17
>>>>>>> 7968688f
    dependencies:
      resolve: 1.17.0
      strip-json-comments: 3.1.1
    dev: true

  file:../temp/tarballs/rushstack-tree-pattern-0.2.4.tgz:
    resolution: {tarball: file:../temp/tarballs/rushstack-tree-pattern-0.2.4.tgz}
    name: '@rushstack/tree-pattern'
    version: 0.2.4
    dev: true

<<<<<<< HEAD
  file:../temp/tarballs/rushstack-ts-command-line-4.12.3.tgz:
    resolution: {tarball: file:../temp/tarballs/rushstack-ts-command-line-4.12.3.tgz}
    name: '@rushstack/ts-command-line'
    version: 4.12.3
=======
  file:../temp/tarballs/rushstack-ts-command-line-4.12.5.tgz:
    resolution: {tarball: file:../temp/tarballs/rushstack-ts-command-line-4.12.5.tgz}
    name: '@rushstack/ts-command-line'
    version: 4.12.5
>>>>>>> 7968688f
    dependencies:
      '@types/argparse': 1.0.38
      argparse: 1.0.10
      colors: 1.2.5
      string-argv: 0.3.1
    dev: true<|MERGE_RESOLUTION|>--- conflicted
+++ resolved
@@ -4,56 +4,36 @@
 
   typescript-newest-test:
     specifiers:
-<<<<<<< HEAD
-      '@rushstack/eslint-config': file:rushstack-eslint-config-3.0.1.tgz
-      '@rushstack/heft': file:rushstack-heft-0.47.9.tgz
+      '@rushstack/eslint-config': file:rushstack-eslint-config-3.1.1.tgz
+      '@rushstack/heft': file:rushstack-heft-0.48.7.tgz
       '@rushstack/heft-lint-plugin': file:rushstack-heft-lint-plugin-0.1.0.tgz
       '@rushstack/heft-typescript-plugin': file:rushstack-heft-typescript-plugin-0.1.0.tgz
-=======
-      '@rushstack/eslint-config': file:rushstack-eslint-config-3.1.1.tgz
-      '@rushstack/heft': file:rushstack-heft-0.48.5.tgz
->>>>>>> 7968688f
       eslint: ~8.7.0
       tslint: ~5.20.1
       typescript: ~4.8.4
     devDependencies:
-<<<<<<< HEAD
-      '@rushstack/eslint-config': file:../temp/tarballs/rushstack-eslint-config-3.0.1.tgz_valmiib6gbzc7jhcbpocdsabay
-      '@rushstack/heft': file:../temp/tarballs/rushstack-heft-0.47.9.tgz
-      '@rushstack/heft-lint-plugin': file:../temp/tarballs/rushstack-heft-lint-plugin-0.1.0.tgz_@rushstack+heft@0.47.9
-      '@rushstack/heft-typescript-plugin': file:../temp/tarballs/rushstack-heft-typescript-plugin-0.1.0.tgz_@rushstack+heft@0.47.9
-=======
       '@rushstack/eslint-config': file:../temp/tarballs/rushstack-eslint-config-3.1.1.tgz_esueefhpt5ql6xiqdj4wcgwfzi
-      '@rushstack/heft': file:../temp/tarballs/rushstack-heft-0.48.5.tgz
->>>>>>> 7968688f
+      '@rushstack/heft': file:../temp/tarballs/rushstack-heft-0.48.7.tgz
+      '@rushstack/heft-lint-plugin': file:../temp/tarballs/rushstack-heft-lint-plugin-0.1.0.tgz_@rushstack+heft@0.48.7
+      '@rushstack/heft-typescript-plugin': file:../temp/tarballs/rushstack-heft-typescript-plugin-0.1.0.tgz_@rushstack+heft@0.48.7
       eslint: 8.7.0
       tslint: 5.20.1_typescript@4.8.4
       typescript: 4.8.4
 
   typescript-v3-test:
     specifiers:
-<<<<<<< HEAD
-      '@rushstack/eslint-config': file:rushstack-eslint-config-3.0.1.tgz
-      '@rushstack/heft': file:rushstack-heft-0.47.9.tgz
+      '@rushstack/eslint-config': file:rushstack-eslint-config-3.1.1.tgz
+      '@rushstack/heft': file:rushstack-heft-0.48.7.tgz
       '@rushstack/heft-lint-plugin': file:rushstack-heft-lint-plugin-0.1.0.tgz
       '@rushstack/heft-typescript-plugin': file:rushstack-heft-typescript-plugin-0.1.0.tgz
-=======
-      '@rushstack/eslint-config': file:rushstack-eslint-config-3.1.1.tgz
-      '@rushstack/heft': file:rushstack-heft-0.48.5.tgz
->>>>>>> 7968688f
       eslint: ~8.7.0
       tslint: ~5.20.1
       typescript: ~4.8.4
     devDependencies:
-<<<<<<< HEAD
-      '@rushstack/eslint-config': file:../temp/tarballs/rushstack-eslint-config-3.0.1.tgz_valmiib6gbzc7jhcbpocdsabay
-      '@rushstack/heft': file:../temp/tarballs/rushstack-heft-0.47.9.tgz
-      '@rushstack/heft-lint-plugin': file:../temp/tarballs/rushstack-heft-lint-plugin-0.1.0.tgz_@rushstack+heft@0.47.9
-      '@rushstack/heft-typescript-plugin': file:../temp/tarballs/rushstack-heft-typescript-plugin-0.1.0.tgz_@rushstack+heft@0.47.9
-=======
       '@rushstack/eslint-config': file:../temp/tarballs/rushstack-eslint-config-3.1.1.tgz_esueefhpt5ql6xiqdj4wcgwfzi
-      '@rushstack/heft': file:../temp/tarballs/rushstack-heft-0.48.5.tgz
->>>>>>> 7968688f
+      '@rushstack/heft': file:../temp/tarballs/rushstack-heft-0.48.7.tgz
+      '@rushstack/heft-lint-plugin': file:../temp/tarballs/rushstack-heft-lint-plugin-0.1.0.tgz_@rushstack+heft@0.48.7
+      '@rushstack/heft-typescript-plugin': file:../temp/tarballs/rushstack-heft-typescript-plugin-0.1.0.tgz_@rushstack+heft@0.48.7
       eslint: 8.7.0
       tslint: 5.20.1_typescript@4.8.4
       typescript: 4.8.4
@@ -160,13 +140,8 @@
     resolution: {integrity: sha1-qcpLcKGLJwzLK8Cqr+/R1Ia36nQ=}
     dev: true
 
-<<<<<<< HEAD
-  /@typescript-eslint/eslint-plugin/5.30.3_exlp6dxqua5sxvf2mpdocyqr3m:
-    resolution: {integrity: sha1-Lyk+Vrc8TygeSNJTr0oX8hpV1Uw=}
-=======
   /@typescript-eslint/eslint-plugin/5.38.1_dgdlt47nc666rkw3n5usybcqsa:
-    resolution: {integrity: sha512-ky7EFzPhqz3XlhS7vPOoMDaQnQMn+9o5ICR9CPr/6bw8HrFkzhMSxuA3gRfiJVvs7geYrSeawGJjZoZQKCOglQ==}
->>>>>>> 7968688f
+    resolution: {integrity: sha1-nwXUL6j7n2IwTML1woBeA8AcJiA=}
     engines: {node: ^12.22.0 || ^14.17.0 || >=16.0.0}
     peerDependencies:
       '@typescript-eslint/parser': ^5.0.0
@@ -191,13 +166,8 @@
       - supports-color
     dev: true
 
-<<<<<<< HEAD
-  /@typescript-eslint/experimental-utils/5.30.3_valmiib6gbzc7jhcbpocdsabay:
-    resolution: {integrity: sha1-1evEpMtNnNCjs26/sG6U864z1iE=}
-=======
   /@typescript-eslint/experimental-utils/5.38.1_esueefhpt5ql6xiqdj4wcgwfzi:
-    resolution: {integrity: sha512-Zv0EcU0iu64DiVG3pRZU0QYCgANO//U1fS3oEs3eqHD1eIVVcQsFd/T01ckaNbL2H2aCqRojY2xZuMAPcOArEA==}
->>>>>>> 7968688f
+    resolution: {integrity: sha1-2e1hjqZbOOmM9KhLh6r2r5KKah4=}
     engines: {node: ^12.22.0 || ^14.17.0 || >=16.0.0}
     peerDependencies:
       eslint: ^6.0.0 || ^7.0.0 || ^8.0.0
@@ -209,13 +179,8 @@
       - typescript
     dev: true
 
-<<<<<<< HEAD
-  /@typescript-eslint/parser/5.30.3_valmiib6gbzc7jhcbpocdsabay:
-    resolution: {integrity: sha1-0ojH2+rfIkAxEsdz3VPgcA9t1tU=}
-=======
   /@typescript-eslint/parser/5.38.1_esueefhpt5ql6xiqdj4wcgwfzi:
-    resolution: {integrity: sha512-LDqxZBVFFQnQRz9rUZJhLmox+Ep5kdUmLatLQnCRR6523YV+XhRjfYzStQ4MheFA8kMAfUlclHSbu+RKdRwQKw==}
->>>>>>> 7968688f
+    resolution: {integrity: sha1-xXf0KfLDIHG5Lf9K9PX7u9JBS9A=}
     engines: {node: ^12.22.0 || ^14.17.0 || >=16.0.0}
     peerDependencies:
       eslint: ^6.0.0 || ^7.0.0 || ^8.0.0
@@ -234,26 +199,16 @@
       - supports-color
     dev: true
 
-<<<<<<< HEAD
-  /@typescript-eslint/scope-manager/5.30.3:
-    resolution: {integrity: sha1-3n7bC1nv1xl1qCy/PxuXxckHafA=}
-=======
   /@typescript-eslint/scope-manager/5.38.1:
-    resolution: {integrity: sha512-BfRDq5RidVU3RbqApKmS7RFMtkyWMM50qWnDAkKgQiezRtLKsoyRKIvz1Ok5ilRWeD9IuHvaidaLxvGx/2eqTQ==}
->>>>>>> 7968688f
+    resolution: {integrity: sha1-+HsonviBm0cYk1GBStGD6IAdV2Q=}
     engines: {node: ^12.22.0 || ^14.17.0 || >=16.0.0}
     dependencies:
       '@typescript-eslint/types': 5.38.1
       '@typescript-eslint/visitor-keys': 5.38.1
     dev: true
 
-<<<<<<< HEAD
-  /@typescript-eslint/type-utils/5.30.3_valmiib6gbzc7jhcbpocdsabay:
-    resolution: {integrity: sha1-G7Tvz8jeOAhtUAlnCbLMz3JoRRU=}
-=======
   /@typescript-eslint/type-utils/5.38.1_esueefhpt5ql6xiqdj4wcgwfzi:
-    resolution: {integrity: sha512-UU3j43TM66gYtzo15ivK2ZFoDFKKP0k03MItzLdq0zV92CeGCXRfXlfQX5ILdd4/DSpHkSjIgLLLh1NtkOJOAw==}
->>>>>>> 7968688f
+    resolution: {integrity: sha1-fwOPz8xK3k6nbHxpsqol5rJh9ME=}
     engines: {node: ^12.22.0 || ^14.17.0 || >=16.0.0}
     peerDependencies:
       eslint: '*'
@@ -272,28 +227,13 @@
       - supports-color
     dev: true
 
-<<<<<<< HEAD
-  /@typescript-eslint/types/5.30.3:
-    resolution: {integrity: sha1-jvYxPc7C4pexZ90l7zY+NoV8Sf8=}
+  /@typescript-eslint/types/5.38.1:
+    resolution: {integrity: sha1-dPnW3LjcfFjFHp+8ZlPe054uIlw=}
     engines: {node: ^12.22.0 || ^14.17.0 || >=16.0.0}
     dev: true
 
-  /@typescript-eslint/types/5.30.7:
-    resolution: {integrity: sha1-GDMUh8yS0PH7Gm9YDI7IMlKAedA=}
-    engines: {node: ^12.22.0 || ^14.17.0 || >=16.0.0}
-    dev: true
-
-  /@typescript-eslint/typescript-estree/5.30.3_typescript@4.7.4:
-    resolution: {integrity: sha1-1f+RhJndVgOYZMFXqJixMi17/4w=}
-=======
-  /@typescript-eslint/types/5.38.1:
-    resolution: {integrity: sha512-QTW1iHq1Tffp9lNfbfPm4WJabbvpyaehQ0SrvVK2yfV79SytD9XDVxqiPvdrv2LK7DGSFo91TB2FgWanbJAZXg==}
-    engines: {node: ^12.22.0 || ^14.17.0 || >=16.0.0}
-    dev: true
-
   /@typescript-eslint/typescript-estree/5.38.1_typescript@4.8.4:
-    resolution: {integrity: sha512-99b5e/Enoe8fKMLdSuwrfH/C0EIbpUWmeEKHmQlGZb8msY33qn1KlkFww0z26o5Omx7EVjzVDCWEfrfCDHfE7g==}
->>>>>>> 7968688f
+    resolution: {integrity: sha1-ZX2FjV1gh/lrY47jg+4c/1JgWh4=}
     engines: {node: ^12.22.0 || ^14.17.0 || >=16.0.0}
     peerDependencies:
       typescript: '*'
@@ -313,34 +253,8 @@
       - supports-color
     dev: true
 
-<<<<<<< HEAD
-  /@typescript-eslint/typescript-estree/5.30.7_typescript@4.7.4:
-    resolution: {integrity: sha1-BdqfGygZhb/tz2I0mEf40WjuzAc=}
-    engines: {node: ^12.22.0 || ^14.17.0 || >=16.0.0}
-    peerDependencies:
-      typescript: '*'
-    peerDependenciesMeta:
-      typescript:
-        optional: true
-    dependencies:
-      '@typescript-eslint/types': 5.30.7
-      '@typescript-eslint/visitor-keys': 5.30.7
-      debug: 4.3.4
-      globby: 11.1.0
-      is-glob: 4.0.3
-      semver: 7.3.7
-      tsutils: 3.21.0_typescript@4.7.4
-      typescript: 4.7.4
-    transitivePeerDependencies:
-      - supports-color
-    dev: true
-
-  /@typescript-eslint/utils/5.30.3_valmiib6gbzc7jhcbpocdsabay:
-    resolution: {integrity: sha1-vi6673PlYQyGbE8p7TNmmsyJ4/w=}
-=======
   /@typescript-eslint/utils/5.38.1_esueefhpt5ql6xiqdj4wcgwfzi:
-    resolution: {integrity: sha512-oIuUiVxPBsndrN81oP8tXnFa/+EcZ03qLqPDfSZ5xIJVm7A9V0rlkQwwBOAGtrdN70ZKDlKv+l1BeT4eSFxwXA==}
->>>>>>> 7968688f
+    resolution: {integrity: sha1-46w317M9E2K7Wt9Kzb4ANy+4E+8=}
     engines: {node: ^12.22.0 || ^14.17.0 || >=16.0.0}
     peerDependencies:
       eslint: ^6.0.0 || ^7.0.0 || ^8.0.0
@@ -357,24 +271,11 @@
       - typescript
     dev: true
 
-<<<<<<< HEAD
-  /@typescript-eslint/visitor-keys/5.30.3:
-    resolution: {integrity: sha1-LF96FsNnSNHFHqWpwpv7ZHgM5GY=}
-=======
   /@typescript-eslint/visitor-keys/5.38.1:
-    resolution: {integrity: sha512-bSHr1rRxXt54+j2n4k54p4fj8AHJ49VDWtjpImOpzQj4qjAiOpPni+V1Tyajh19Api1i844F757cur8wH3YvOA==}
->>>>>>> 7968688f
+    resolution: {integrity: sha1-UIBxv8a5bRlMCv5qZa1HApBZ7bw=}
     engines: {node: ^12.22.0 || ^14.17.0 || >=16.0.0}
     dependencies:
       '@typescript-eslint/types': 5.38.1
-      eslint-visitor-keys: 3.3.0
-    dev: true
-
-  /@typescript-eslint/visitor-keys/5.30.7:
-    resolution: {integrity: sha1-wJOrrnW0/YIr+62fwzfzinoUkJo=}
-    engines: {node: ^12.22.0 || ^14.17.0 || >=16.0.0}
-    dependencies:
-      '@typescript-eslint/types': 5.30.7
       eslint-visitor-keys: 3.3.0
     dev: true
 
@@ -1708,13 +1609,8 @@
       typescript: 4.8.4
     dev: true
 
-<<<<<<< HEAD
-  /tsutils/3.21.0_typescript@4.7.4:
+  /tsutils/3.21.0_typescript@4.8.4:
     resolution: {integrity: sha1-tIcX05TOpsHglpg+7Vjp1hcVtiM=}
-=======
-  /tsutils/3.21.0_typescript@4.8.4:
-    resolution: {integrity: sha512-mHKK3iUXL+3UF6xL5k0PEhKRUBKPBCv/+RkEOpjRWxxx27KKRBmmA60A9pgOUvMi8GKhRMPEmjBRPzs2W7O1OA==}
->>>>>>> 7968688f
     engines: {node: '>= 6'}
     peerDependencies:
       typescript: '>=2.8.0 || >= 3.2.0-dev || >= 3.3.0-dev || >= 3.4.0-dev || >= 3.5.0-dev || >= 3.6.0-dev || >= 3.6.0-beta || >= 3.7.0-dev || >= 3.7.0-beta'
@@ -1813,33 +1709,16 @@
       commander: 2.20.3
     dev: true
 
-<<<<<<< HEAD
-  file:../temp/tarballs/rushstack-eslint-config-3.0.1.tgz_valmiib6gbzc7jhcbpocdsabay:
-    resolution: {tarball: file:../temp/tarballs/rushstack-eslint-config-3.0.1.tgz}
-    id: file:../temp/tarballs/rushstack-eslint-config-3.0.1.tgz
-    name: '@rushstack/eslint-config'
-    version: 3.0.1
-=======
   file:../temp/tarballs/rushstack-eslint-config-3.1.1.tgz_esueefhpt5ql6xiqdj4wcgwfzi:
     resolution: {tarball: file:../temp/tarballs/rushstack-eslint-config-3.1.1.tgz}
     id: file:../temp/tarballs/rushstack-eslint-config-3.1.1.tgz
     name: '@rushstack/eslint-config'
     version: 3.1.1
->>>>>>> 7968688f
     peerDependencies:
       eslint: ^6.0.0 || ^7.0.0 || ^8.0.0
       typescript: '>=4.7.0'
     dependencies:
       '@rushstack/eslint-patch': file:../temp/tarballs/rushstack-eslint-patch-1.2.0.tgz
-<<<<<<< HEAD
-      '@rushstack/eslint-plugin': file:../temp/tarballs/rushstack-eslint-plugin-0.10.0.tgz_valmiib6gbzc7jhcbpocdsabay
-      '@rushstack/eslint-plugin-packlets': file:../temp/tarballs/rushstack-eslint-plugin-packlets-0.5.0.tgz_valmiib6gbzc7jhcbpocdsabay
-      '@rushstack/eslint-plugin-security': file:../temp/tarballs/rushstack-eslint-plugin-security-0.4.0.tgz_valmiib6gbzc7jhcbpocdsabay
-      '@typescript-eslint/eslint-plugin': 5.30.3_exlp6dxqua5sxvf2mpdocyqr3m
-      '@typescript-eslint/experimental-utils': 5.30.3_valmiib6gbzc7jhcbpocdsabay
-      '@typescript-eslint/parser': 5.30.3_valmiib6gbzc7jhcbpocdsabay
-      '@typescript-eslint/typescript-estree': 5.30.7_typescript@4.7.4
-=======
       '@rushstack/eslint-plugin': file:../temp/tarballs/rushstack-eslint-plugin-0.11.0.tgz_esueefhpt5ql6xiqdj4wcgwfzi
       '@rushstack/eslint-plugin-packlets': file:../temp/tarballs/rushstack-eslint-plugin-packlets-0.6.1.tgz_esueefhpt5ql6xiqdj4wcgwfzi
       '@rushstack/eslint-plugin-security': file:../temp/tarballs/rushstack-eslint-plugin-security-0.5.0.tgz_esueefhpt5ql6xiqdj4wcgwfzi
@@ -1847,7 +1726,6 @@
       '@typescript-eslint/experimental-utils': 5.38.1_esueefhpt5ql6xiqdj4wcgwfzi
       '@typescript-eslint/parser': 5.38.1_esueefhpt5ql6xiqdj4wcgwfzi
       '@typescript-eslint/typescript-estree': 5.38.1_typescript@4.8.4
->>>>>>> 7968688f
       eslint: 8.7.0
       eslint-plugin-promise: 6.0.0_eslint@8.7.0
       eslint-plugin-react: 7.27.1_eslint@8.7.0
@@ -1911,31 +1789,17 @@
       - typescript
     dev: true
 
-<<<<<<< HEAD
-  file:../temp/tarballs/rushstack-heft-0.47.9.tgz:
-    resolution: {tarball: file:../temp/tarballs/rushstack-heft-0.47.9.tgz}
+  file:../temp/tarballs/rushstack-heft-0.48.7.tgz:
+    resolution: {tarball: file:../temp/tarballs/rushstack-heft-0.48.7.tgz}
     name: '@rushstack/heft'
-    version: 0.47.9
-    engines: {node: '>=10.13.0'}
-    hasBin: true
-    dependencies:
-      '@rushstack/heft-config-file': file:../temp/tarballs/rushstack-heft-config-file-0.9.6.tgz
-      '@rushstack/node-core-library': file:../temp/tarballs/rushstack-node-core-library-3.51.2.tgz
-      '@rushstack/rig-package': file:../temp/tarballs/rushstack-rig-package-0.3.15.tgz
-      '@rushstack/ts-command-line': file:../temp/tarballs/rushstack-ts-command-line-4.12.3.tgz
-=======
-  file:../temp/tarballs/rushstack-heft-0.48.5.tgz:
-    resolution: {tarball: file:../temp/tarballs/rushstack-heft-0.48.5.tgz}
-    name: '@rushstack/heft'
-    version: 0.48.5
+    version: 0.48.7
     engines: {node: '>=10.13.0'}
     hasBin: true
     dependencies:
       '@rushstack/heft-config-file': file:../temp/tarballs/rushstack-heft-config-file-0.11.3.tgz
       '@rushstack/node-core-library': file:../temp/tarballs/rushstack-node-core-library-3.53.2.tgz
       '@rushstack/rig-package': file:../temp/tarballs/rushstack-rig-package-0.3.17.tgz
-      '@rushstack/ts-command-line': file:../temp/tarballs/rushstack-ts-command-line-4.12.5.tgz
->>>>>>> 7968688f
+      '@rushstack/ts-command-line': file:../temp/tarballs/rushstack-ts-command-line-4.13.0.tgz
       '@types/tapable': 1.0.6
       argparse: 1.0.10
       chokidar: 3.4.3
@@ -1945,52 +1809,6 @@
       true-case-path: 2.2.1
     dev: true
 
-<<<<<<< HEAD
-  file:../temp/tarballs/rushstack-heft-config-file-0.9.6.tgz:
-    resolution: {tarball: file:../temp/tarballs/rushstack-heft-config-file-0.9.6.tgz}
-    name: '@rushstack/heft-config-file'
-    version: 0.9.6
-    engines: {node: '>=10.13.0'}
-    dependencies:
-      '@rushstack/node-core-library': file:../temp/tarballs/rushstack-node-core-library-3.51.2.tgz
-      '@rushstack/rig-package': file:../temp/tarballs/rushstack-rig-package-0.3.15.tgz
-      jsonpath-plus: 4.0.0
-    dev: true
-
-  file:../temp/tarballs/rushstack-heft-lint-plugin-0.1.0.tgz_@rushstack+heft@0.47.9:
-    resolution: {tarball: file:../temp/tarballs/rushstack-heft-lint-plugin-0.1.0.tgz}
-    id: file:../temp/tarballs/rushstack-heft-lint-plugin-0.1.0.tgz
-    name: '@rushstack/heft-lint-plugin'
-    version: 0.1.0
-    peerDependencies:
-      '@rushstack/heft': ^0.47.9
-    dependencies:
-      '@rushstack/heft': file:../temp/tarballs/rushstack-heft-0.47.9.tgz
-      '@rushstack/node-core-library': file:../temp/tarballs/rushstack-node-core-library-3.51.2.tgz
-      semver: 7.3.7
-    dev: true
-
-  file:../temp/tarballs/rushstack-heft-typescript-plugin-0.1.0.tgz_@rushstack+heft@0.47.9:
-    resolution: {tarball: file:../temp/tarballs/rushstack-heft-typescript-plugin-0.1.0.tgz}
-    id: file:../temp/tarballs/rushstack-heft-typescript-plugin-0.1.0.tgz
-    name: '@rushstack/heft-typescript-plugin'
-    version: 0.1.0
-    peerDependencies:
-      '@rushstack/heft': ^0.47.9
-    dependencies:
-      '@rushstack/heft': file:../temp/tarballs/rushstack-heft-0.47.9.tgz
-      '@rushstack/heft-config-file': file:../temp/tarballs/rushstack-heft-config-file-0.9.6.tgz
-      '@rushstack/node-core-library': file:../temp/tarballs/rushstack-node-core-library-3.51.2.tgz
-      '@types/tapable': 1.0.6
-      semver: 7.3.7
-      tapable: 1.1.3
-    dev: true
-
-  file:../temp/tarballs/rushstack-node-core-library-3.51.2.tgz:
-    resolution: {tarball: file:../temp/tarballs/rushstack-node-core-library-3.51.2.tgz}
-    name: '@rushstack/node-core-library'
-    version: 3.51.2
-=======
   file:../temp/tarballs/rushstack-heft-config-file-0.11.3.tgz:
     resolution: {tarball: file:../temp/tarballs/rushstack-heft-config-file-0.11.3.tgz}
     name: '@rushstack/heft-config-file'
@@ -2002,11 +1820,39 @@
       jsonpath-plus: 4.0.0
     dev: true
 
+  file:../temp/tarballs/rushstack-heft-lint-plugin-0.1.0.tgz_@rushstack+heft@0.48.7:
+    resolution: {tarball: file:../temp/tarballs/rushstack-heft-lint-plugin-0.1.0.tgz}
+    id: file:../temp/tarballs/rushstack-heft-lint-plugin-0.1.0.tgz
+    name: '@rushstack/heft-lint-plugin'
+    version: 0.1.0
+    peerDependencies:
+      '@rushstack/heft': ^0.48.7
+    dependencies:
+      '@rushstack/heft': file:../temp/tarballs/rushstack-heft-0.48.7.tgz
+      '@rushstack/node-core-library': file:../temp/tarballs/rushstack-node-core-library-3.53.2.tgz
+      semver: 7.3.7
+    dev: true
+
+  file:../temp/tarballs/rushstack-heft-typescript-plugin-0.1.0.tgz_@rushstack+heft@0.48.7:
+    resolution: {tarball: file:../temp/tarballs/rushstack-heft-typescript-plugin-0.1.0.tgz}
+    id: file:../temp/tarballs/rushstack-heft-typescript-plugin-0.1.0.tgz
+    name: '@rushstack/heft-typescript-plugin'
+    version: 0.1.0
+    peerDependencies:
+      '@rushstack/heft': ^0.48.7
+    dependencies:
+      '@rushstack/heft': file:../temp/tarballs/rushstack-heft-0.48.7.tgz
+      '@rushstack/heft-config-file': file:../temp/tarballs/rushstack-heft-config-file-0.11.3.tgz
+      '@rushstack/node-core-library': file:../temp/tarballs/rushstack-node-core-library-3.53.2.tgz
+      '@types/tapable': 1.0.6
+      semver: 7.3.7
+      tapable: 1.1.3
+    dev: true
+
   file:../temp/tarballs/rushstack-node-core-library-3.53.2.tgz:
     resolution: {tarball: file:../temp/tarballs/rushstack-node-core-library-3.53.2.tgz}
     name: '@rushstack/node-core-library'
     version: 3.53.2
->>>>>>> 7968688f
     dependencies:
       '@types/node': 12.20.24
       colors: 1.2.5
@@ -2018,17 +1864,10 @@
       z-schema: 5.0.3
     dev: true
 
-<<<<<<< HEAD
-  file:../temp/tarballs/rushstack-rig-package-0.3.15.tgz:
-    resolution: {tarball: file:../temp/tarballs/rushstack-rig-package-0.3.15.tgz}
-    name: '@rushstack/rig-package'
-    version: 0.3.15
-=======
   file:../temp/tarballs/rushstack-rig-package-0.3.17.tgz:
     resolution: {tarball: file:../temp/tarballs/rushstack-rig-package-0.3.17.tgz}
     name: '@rushstack/rig-package'
     version: 0.3.17
->>>>>>> 7968688f
     dependencies:
       resolve: 1.17.0
       strip-json-comments: 3.1.1
@@ -2040,17 +1879,10 @@
     version: 0.2.4
     dev: true
 
-<<<<<<< HEAD
-  file:../temp/tarballs/rushstack-ts-command-line-4.12.3.tgz:
-    resolution: {tarball: file:../temp/tarballs/rushstack-ts-command-line-4.12.3.tgz}
+  file:../temp/tarballs/rushstack-ts-command-line-4.13.0.tgz:
+    resolution: {tarball: file:../temp/tarballs/rushstack-ts-command-line-4.13.0.tgz}
     name: '@rushstack/ts-command-line'
-    version: 4.12.3
-=======
-  file:../temp/tarballs/rushstack-ts-command-line-4.12.5.tgz:
-    resolution: {tarball: file:../temp/tarballs/rushstack-ts-command-line-4.12.5.tgz}
-    name: '@rushstack/ts-command-line'
-    version: 4.12.5
->>>>>>> 7968688f
+    version: 4.13.0
     dependencies:
       '@types/argparse': 1.0.38
       argparse: 1.0.10
